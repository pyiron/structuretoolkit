--- conflicted
+++ resolved
@@ -14,13 +14,8 @@
 - plotly =5.24.1
 - pymatgen =2024.11.13
 - pyscal3 =3.2.7
-<<<<<<< HEAD
 - pyxtal =1.0.6
-- scikit-learn =1.5.2
-=======
-- pyxtal =1.0.5
 - scikit-learn =1.6.0
->>>>>>> 10809fe7
 - scipy =1.14.1
 - spglib =2.5.0
 - sqsgenerator =0.3