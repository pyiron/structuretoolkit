--- conflicted
+++ resolved
@@ -11,13 +11,8 @@
   - matplotlib-base =3.3.4
   - mendeleev =0.6.1
   - molmod =1.4.8
-<<<<<<< HEAD
   - numpy =1.20.1
-  - pandas =1.2.1
-=======
-  - numpy =1.20.0
   - pandas =1.2.2
->>>>>>> ce3b9864
   - phonopy =2.8.1
   - pymatgen =2020.12.31
   - pyiron_base =0.1.47
