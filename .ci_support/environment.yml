channels:
- conda-forge
dependencies:
- aimsgb =1.0.1
- ase =3.22.1
- coveralls
- coverage
- codacy-coverage
<<<<<<< HEAD
- matplotlib-base =3.7.1
- numpy =1.25.1
- phonopy =2.19.1
=======
- matplotlib-base =3.7.2
- numpy =1.24.3
- phonopy =2.20.0
- plotly =5.15.0
>>>>>>> 944eff9e
- pymatgen =2023.5.31
- pyscal =2.10.18
- scikit-learn =1.3.0
- scipy =1.10.1
- spglib =2.0.2
- sqsgenerator =0.2<|MERGE_RESOLUTION|>--- conflicted
+++ resolved
@@ -6,16 +6,10 @@
 - coveralls
 - coverage
 - codacy-coverage
-<<<<<<< HEAD
-- matplotlib-base =3.7.1
+- matplotlib-base =3.7.2
 - numpy =1.25.1
-- phonopy =2.19.1
-=======
-- matplotlib-base =3.7.2
-- numpy =1.24.3
 - phonopy =2.20.0
 - plotly =5.15.0
->>>>>>> 944eff9e
 - pymatgen =2023.5.31
 - pyscal =2.10.18
 - scikit-learn =1.3.0
