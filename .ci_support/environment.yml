channels:
- conda-forge
dependencies:
- aimsgb =1.0.1
- ase =3.22.1
- coveralls
- coverage
- codacy-coverage
<<<<<<< HEAD
- matplotlib-base =3.7.1
- nglview =3.0.6
- numpy =1.24.3
=======
- matplotlib-base =3.7.2
- numpy =1.25.1
>>>>>>> 7d121bbd
- phonopy =2.20.0
- plotly =5.15.0
- pymatgen =2023.7.17
- pyscal =2.10.18
- scikit-learn =1.3.0
- scipy =1.10.1
- spglib =2.0.2
- sqsgenerator =0.2<|MERGE_RESOLUTION|>--- conflicted
+++ resolved
@@ -6,14 +6,9 @@
 - coveralls
 - coverage
 - codacy-coverage
-<<<<<<< HEAD
-- matplotlib-base =3.7.1
+- matplotlib-base =3.7.2
 - nglview =3.0.6
-- numpy =1.24.3
-=======
-- matplotlib-base =3.7.2
 - numpy =1.25.1
->>>>>>> 7d121bbd
 - phonopy =2.20.0
 - plotly =5.15.0
 - pymatgen =2023.7.17
