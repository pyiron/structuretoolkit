--- conflicted
+++ resolved
@@ -6,15 +6,9 @@
 - coveralls
 - coverage
 - codacy-coverage
-<<<<<<< HEAD
-- matplotlib-base =3.7.2
-- nglview =3.0.6
-- numpy =1.25.1
-=======
 - matplotlib-base =3.8.0
 - nglview =3.0.8
-- numpy =1.23.5
->>>>>>> b57959f3
+- numpy =1.26.0
 - phonopy =2.20.0
 - plotly =5.17.0
 - pymatgen =2023.9.25
