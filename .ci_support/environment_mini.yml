channels:
- conda-forge
dependencies:
- ase =3.23.0
- coverage
<<<<<<< HEAD
- numpy =2.1.1
- scipy =1.14.0
=======
- numpy =1.26.4
- scipy =1.14.1
>>>>>>> 025cc2dc
<|MERGE_RESOLUTION|>--- conflicted
+++ resolved
@@ -3,10 +3,5 @@
 dependencies:
 - ase =3.23.0
 - coverage
-<<<<<<< HEAD
 - numpy =2.1.1
-- scipy =1.14.0
-=======
-- numpy =1.26.4
-- scipy =1.14.1
->>>>>>> 025cc2dc
+- scipy =1.14.1