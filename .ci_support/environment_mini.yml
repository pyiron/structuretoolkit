--- conflicted
+++ resolved
@@ -3,12 +3,6 @@
 dependencies:
 - ase =3.22.1
 - coverage
-<<<<<<< HEAD
 - matplotlib-base =3.7.2
-- numpy =1.26.1
-- scipy =1.11.3
-=======
-- matplotlib-base =3.8.2
-- numpy =1.26.0
-- scipy =1.11.4
->>>>>>> 0deb5d8c
+- numpy =1.26.2
+- scipy =1.11.4