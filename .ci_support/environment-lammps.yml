--- conflicted
+++ resolved
@@ -1,9 +1,5 @@
 channels:
 - conda-forge
 dependencies:
-<<<<<<< HEAD
-- lammps =2023.11.21
-- fitsnap3 =3.1.0.2
-=======
 - lammps =2024.02.07
->>>>>>> 8bb81116
+- fitsnap3 =3.1.0.2