--- conflicted
+++ resolved
@@ -55,12 +55,8 @@
     "phonopy==2.26.5",
     "spglib==2.5.0",
 ]
-<<<<<<< HEAD
-pyxtal = ["pyxtal==0.6.2"]
+pyxtal = ["pyxtal==0.6.7"]
 fitsnap3 = ["fitsnap3==3.1.0.2"]
-=======
-pyxtal = ["pyxtal==0.6.7"]
->>>>>>> 8fc72737
 
 [tool.setuptools.packages.find]
 include = ["structuretoolkit*"]
