--- conflicted
+++ resolved
@@ -44,13 +44,8 @@
 pyscal = ["pyscal2==2.10.18"]
 nglview = ["nglview==3.1.1"]
 matplotlib = ["matplotlib==3.8.2"]
-<<<<<<< HEAD
 plotly = ["plotly==5.19.0"]
-clusters = ["scikit-learn==1.4.0"]
-=======
-plotly = ["plotly==5.18.0"]
 clusters = ["scikit-learn==1.4.1.post1"]
->>>>>>> 907b6fd3
 symmetry = ["spglib==2.3.1"]
 surface = [
     "spglib==2.3.1",
