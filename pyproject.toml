[build-system]
requires = ["ase", "numpy", "scipy", "hatchling==1.27.0", "hatch-vcs==0.5.0"]
build-backend = "hatchling.build"

[project]
name = "structuretoolkit"
description = "build, analyse and visualise atomistic structures for materials science"
authors = [
    { name = "Jan Janssen", email = "janssen@mpie.de" },
]
readme = "README.md"
license = { file = "LICENSE" }
keywords = ["pyiron"]
requires-python = ">=3.9, <3.14"
classifiers = [
    "Development Status :: 5 - Production/Stable",
    "Topic :: Scientific/Engineering :: Physics",
    "License :: OSI Approved :: BSD License",
    "Intended Audience :: Science/Research",
    "Operating System :: OS Independent",
    "Programming Language :: Python :: 3.9",
    "Programming Language :: Python :: 3.10",
    "Programming Language :: Python :: 3.11",
    "Programming Language :: Python :: 3.12",
    "Programming Language :: Python :: 3.13",
]
dependencies = [
    "ase==3.26.0",
    "numpy==2.3.3",
    "scipy==1.16.2",
]
dynamic = ["version"]

[project.urls]
Homepage = "https://github.com/pyiron/structuretoolkit"
Documentation = "https://github.com/pyiron/structuretoolkit"
Repository = "https://github.com/pyiron/structuretoolkit"

[project.optional-dependencies]
dscribe = ["dscribe==2.1.2"]
grainboundary = [
    "aimsgb==1.1.1",
    "pymatgen==2025.6.14",
]
pyscal = ["pyscal3==3.3.0"]
nglview = ["nglview==3.1.4"]
matplotlib = ["matplotlib==3.10.6"]
plotly = ["plotly==6.3.1"]
clusters = ["scikit-learn==1.7.2"]
symmetry = ["spglib==2.6.0"]
surface = [
    "spglib==2.6.0",
    "pymatgen==2025.6.14",
]
phonopy = [
    "phonopy==2.43.2",
    "spglib==2.6.0",
]
<<<<<<< HEAD
pyxtal = ["pyxtal==0.6.7"]
fitsnap3 = ["fitsnap3==3.1.0.2"]
=======
pyxtal = ["pyxtal==1.1.1"]
>>>>>>> 23b6c16b

[tool.ruff]
exclude = [".ci_support", "tests", "setup.py", "_version.py"]

[tool.ruff.lint]
select = [
    # pycodestyle
    "E",
    # Pyflakes
    "F",
    # pyupgrade
    "UP",
    # flake8-bugbear
    "B",
    # flake8-simplify
    "SIM",
    # isort
    "I",
    # flake8-comprehensions
    "C4",
    # eradicate
    "ERA",
    # pylint
    "PL",
]
ignore = [
    # ignore functions in argument defaults
    "B008",
    # ignore exception naming
    "B904",
    # ignore line-length violations
    "E501",
    # ignore equality comparisons for numpy arrays
    "E712",
    # ignore bare except
    "E722",
    # ignore ambiguous variable name
    "E741",
    # ignore imports which are not at the top of a module
    "PLC0415",
    # Too many arguments in function definition
    "PLR0913",
    # Magic value used in comparison
    "PLR2004",
    # Too many branches
    "PLR0912",
    # Too many statements
    "PLR0915",
]

[tool.hatch.build.hooks.vcs]
version-file = "structuretoolkit/_version.py"

[tool.hatch.build.targets.sdist]
include = [
    "structuretoolkit"
]

[tool.hatch.build.targets.wheel]
packages = [
    "structuretoolkit"
]

[tool.hatch.version]
source = "vcs"
path = "structuretoolkit/_version.py"

[tool.coverage.run]
omit = ["structuretoolkit/_version.py", "tests/*"]
command_line = "-m unittest discover tests"<|MERGE_RESOLUTION|>--- conflicted
+++ resolved
@@ -56,12 +56,8 @@
     "phonopy==2.43.2",
     "spglib==2.6.0",
 ]
-<<<<<<< HEAD
-pyxtal = ["pyxtal==0.6.7"]
+pyxtal = ["pyxtal==1.1.1"]
 fitsnap3 = ["fitsnap3==3.1.0.2"]
-=======
-pyxtal = ["pyxtal==1.1.1"]
->>>>>>> 23b6c16b
 
 [tool.ruff]
 exclude = [".ci_support", "tests", "setup.py", "_version.py"]
