--- conflicted
+++ resolved
@@ -43,13 +43,8 @@
 ]
 pyscal = ["pyscal2==2.10.18"]
 nglview = ["nglview==3.1.1"]
-<<<<<<< HEAD
-matplotlib = ["matplotlib==3.8.2"]
+matplotlib = ["matplotlib==3.8.3"]
 plotly = ["plotly==5.19.0"]
-=======
-matplotlib = ["matplotlib==3.8.3"]
-plotly = ["plotly==5.18.0"]
->>>>>>> 939e2d50
 clusters = ["scikit-learn==1.4.1.post1"]
 symmetry = ["spglib==2.3.1"]
 surface = [
