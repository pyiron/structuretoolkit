# This workflow is used to run the unittest of pyiron

name: Unittests

on:
  push:
    branches: [ main ]
  pull_request:
    branches: [ main ]

env:
  GITHUB_TOKEN: ${{ secrets.GITHUB_TOKEN }}
  CODACY_PROJECT_TOKEN: ${{ secrets.CODACY_PROJECT_TOKEN }}

jobs:
  build:

    runs-on: ${{ matrix.operating-system }}
    strategy:
      matrix:
        include:
        - operating-system: windows-latest
          python-version: '3.11'
          label: win-64-py-3-11
          prefix: C:\Miniconda3\envs\my-env

        - operating-system: macos-latest
          python-version: '3.11'
          label: osx-64-py-3-11
          prefix: /Users/runner/miniconda3/envs/my-env

        - operating-system: ubuntu-latest
          python-version: '3.11'
          label: linux-64-py-3-11
          prefix: /usr/share/miniconda3/envs/my-env

        - operating-system: ubuntu-latest
          python-version: '3.10'
          label: linux-64-py-3-10
          prefix: /usr/share/miniconda3/envs/my-env

        - operating-system: ubuntu-latest
          python-version: '3.9'
          label: linux-64-py-3-9
          prefix: /usr/share/miniconda3/envs/my-env

    steps:
<<<<<<< HEAD
    - uses: actions/checkout@v2
=======
    - uses: actions/checkout@v4
>>>>>>> 022e1300
    - name: Setup Mambaforge
      uses: conda-incubator/setup-miniconda@v2
      with:
        python-version: ${{ matrix.python-version }}
        miniforge-variant: Mambaforge
        channels: conda-forge
        channel-priority: strict
        activate-environment: my-env
        environment-file: .ci_support/environment.yml
        use-mamba: true
<<<<<<< HEAD
    - name: Setup environment (windows)
      if: matrix.operating-system == 'windows-latest'
      run: cp .ci_support/environment.yml environment.yml
    - name: Setup environment (unix)
      if: matrix.operating-system != 'windows-latest'
      shell: bash -l {0}
      run: |
        mamba install -y pyyaml
        python .ci_support/condamerge.py --base .ci_support/environment.yml --add .ci_support/environment-lammps.yml > environment.yml
    - name: Update environment
      run: mamba env update -n my-env -f environment.yml
    - name: Setup
      shell: bash -l {0}
      run: |
        pip install --no-deps .
=======
>>>>>>> 022e1300
    - name: Test
      shell: bash -l {0}
      timeout-minutes: 30
      run: |
        pip install versioneer[toml]==0.29
        pip install . --no-deps --no-build-isolation
        coverage run --omit structuretoolkit/_version.py -m unittest discover tests
    - name: Coverage
      if:  matrix.label == 'linux-64-py-3-10'
      uses: coverallsapp/github-action@v2<|MERGE_RESOLUTION|>--- conflicted
+++ resolved
@@ -45,11 +45,7 @@
           prefix: /usr/share/miniconda3/envs/my-env
 
     steps:
-<<<<<<< HEAD
-    - uses: actions/checkout@v2
-=======
     - uses: actions/checkout@v4
->>>>>>> 022e1300
     - name: Setup Mambaforge
       uses: conda-incubator/setup-miniconda@v2
       with:
@@ -60,24 +56,6 @@
         activate-environment: my-env
         environment-file: .ci_support/environment.yml
         use-mamba: true
-<<<<<<< HEAD
-    - name: Setup environment (windows)
-      if: matrix.operating-system == 'windows-latest'
-      run: cp .ci_support/environment.yml environment.yml
-    - name: Setup environment (unix)
-      if: matrix.operating-system != 'windows-latest'
-      shell: bash -l {0}
-      run: |
-        mamba install -y pyyaml
-        python .ci_support/condamerge.py --base .ci_support/environment.yml --add .ci_support/environment-lammps.yml > environment.yml
-    - name: Update environment
-      run: mamba env update -n my-env -f environment.yml
-    - name: Setup
-      shell: bash -l {0}
-      run: |
-        pip install --no-deps .
-=======
->>>>>>> 022e1300
     - name: Test
       shell: bash -l {0}
       timeout-minutes: 30
