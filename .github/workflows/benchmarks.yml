# This workflow will install Python dependencies, run tests and lint with a variety of Python versions
# For more information see: https://help.github.com/actions/language-and-framework-guides/using-python-with-github-actions

name: Benchmark tests

on:
  push:
    branches: [ master ]
  pull_request:
    branches: [ master ]

jobs:
  benchmark:

    runs-on: ${{ matrix.operating-system }}
    strategy:
      matrix:
        operating-system: [ubuntu-latest, windows-latest, macos-latest]

    steps:
    - uses: actions/checkout@v2
    - uses: conda-incubator/setup-miniconda@v2
      with:
<<<<<<< HEAD
        python-version: ${{ matrix.python-version }}
        mamba-version: "0.17.0"
=======
        python-version: "3.10"
        mamba-version: "*"
>>>>>>> 05a8b4e3
        channels: conda-forge
        channel-priority: strict
        auto-update-conda: true  
        environment-file: .ci_support/environment.yml
    - name: Setup
      shell: bash -l {0}
      run: |
        python .ci_support/pyironconfig.py
        pip install --no-deps .
    - name: Tests
      shell: bash -l {0}
      run: python -m unittest discover test_benchmarks<|MERGE_RESOLUTION|>--- conflicted
+++ resolved
@@ -21,13 +21,8 @@
     - uses: actions/checkout@v2
     - uses: conda-incubator/setup-miniconda@v2
       with:
-<<<<<<< HEAD
-        python-version: ${{ matrix.python-version }}
-        mamba-version: "0.17.0"
-=======
         python-version: "3.10"
         mamba-version: "*"
->>>>>>> 05a8b4e3
         channels: conda-forge
         channel-priority: strict
         auto-update-conda: true  
