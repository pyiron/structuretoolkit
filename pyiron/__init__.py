--- conflicted
+++ resolved
@@ -15,10 +15,7 @@
 
 # jedi fix
 fix_ipython_autocomplete()
-<<<<<<< HEAD
-=======
 
->>>>>>> 0b72f182
 
 def install():
     install_dialog()