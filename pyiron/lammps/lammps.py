# coding: utf-8
# Copyright (c) Max-Planck-Institut für Eisenforschung GmbH - Computational Materials Design (CM) Department
# Distributed under the terms of "New BSD License", see the LICENSE file.

<<<<<<< HEAD
from __future__ import print_function

import ast
import os
import posixpath

import h5py
import numpy as np
import pandas as pd

from pyiron.lammps.potential import LammpsPotentialFile
from pyiron.atomistics.job.atomistic import AtomisticGenericJob
from pyiron.base.settings.generic import Settings
from pyiron.base.pyio.parser import Logstatus, extract_data_from_file
from pyiron.lammps.control import LammpsControl
from pyiron.lammps.potential import LammpsPotential
from pyiron.lammps.potential import CustomPotential
from pyiron.lammps.structure import LammpsStructure, UnfoldingPrism
from pyiron.atomistics.md_analysis.trajectory_analysis import unwrap_coordinates
=======
import warnings
from pyiron.lammps.interactive import LammpsInterative
>>>>>>> 3e554e68

__author__ = "Joerg Neugebauer, Sudarsan Surendralal, Jan Janssen"
__copyright__ = "Copyright 2017, Max-Planck-Institut für Eisenforschung GmbH " \
                "- Computational Materials Design (CM) Department"
__version__ = "1.0"
__maintainer__ = "Sudarsan Surendralal"
__email__ = "surendralal@mpie.de"
__status__ = "production"
__date__ = "Sep 1, 2017"


class Lammps(LammpsInterative):
    """
    Class to setup and run and analyze LAMMPS simulations which is a derivative of
    atomistics.job.generic.GenericJob. The functions in these modules are written in such the function names and
    attributes are very generic (get_structure(), molecular_dynamics(), version) but the functions are written to handle
    LAMMPS specific input/output.

    Args:
        project (pyiron.project.Project instance):  Specifies the project path among other attributes
        job_name (str): Name of the job

    Attributes:
        input (lammps.Input instance): Instance which handles the input
    """

    def __init__(self, project, job_name):
        super(Lammps, self).__init__(project, job_name)
        self.__name__ = "Lammps"
<<<<<<< HEAD
        self.__version__ = None  # Reset the version number to the executable is set automatically
        self._executable_activate()
        self.input = Input()
        self._cutoff_radius = None
        self._is_continuation = None
        self._custom_potential = None

    @property
    def cutoff_radius(self):
        """
        
        Returns:

        """
        return self._cutoff_radius

    @cutoff_radius.setter
    def cutoff_radius(self, cutoff):
        """
        
        Args:
            cutoff:

        Returns:

        """
        self._cutoff_radius = cutoff

    @property
    def potential(self):
        """
        Execute view_potential() or list_potential() in order to see the pre-defined potential files

        Returns:

        """
        return self.input.potential.df

    @potential.setter
    def potential(self, potential_filename):
        """
        Execute view_potential() or list_potential() in order to see the pre-defined potential files

        Args:
            potential_filename:

        Returns:

        """
        if isinstance(potential_filename, str):
            if potential_filename in ['lj','morse','buckingham','mie','yukawa','born','born/coul/long','gauss']:
                self.custom_potential = CustomPotential(self.structure, pot_type = potential_filename)
                self.input.potential.df = self.custom_potential.potential
            else:
                if '.lmp' in potential_filename:
                    potential_filename = potential_filename.split('.lmp')[0]
                potential_db = LammpsPotentialFile()
                self.input.potential.df = potential_db.find_by_name(potential_filename)
                #self._custom_potential = CustomPotential(self.structure, pot_type = potential_filename)
        elif isinstance(potential_filename, pd.DataFrame):
            self.input.potential.df = potential_filename
        else:
            raise TypeError('Potentials have to be strings or pandas dataframes.')
        #self.input.potential.df = potential
        for val in ["units", "atom_style", "dimension"]:
            v = self.input.potential[val]
            if v is not None:
                self.input.control[val] = v
        self.input.potential.remove_structure_block()

    def validate_ready_to_run(self):
        """
        
        Returns:

        """
        super(Lammps, self).validate_ready_to_run()
        if self.potential is None:
            raise ValueError('This job does not contain a valid potential: {}'.format(self.job_name))

    def get_potentials_for_structure(self):
        """
        
        Returns:

        """
        return self.list_potentials()

    def get_final_structure(self):
        """
        
        Returns:

        """
        return self.get_structure()

    def get_structure(self, iteration_step=-1):
        """
        
        Args:
            iteration_step:

        Returns:

        """
        if not (self.structure is not None):
            raise AssertionError()
        snapshot = self.structure.copy()
        snapshot.cell = self.get("output/generic/cells")[iteration_step]
        snapshot.positions = self.get("output/generic/positions")[iteration_step]
        return snapshot

    def view_potentials(self, list_of_elements=[]):
        """

        Returns:

        """
        from pyiron.lammps.potential import LammpsPotentialFile
        if not self.structure:
            raise ValueError('No structure set.')
        if len(list_of_elements)==0:
            list_of_elements = set(self.structure.get_chemical_symbols())
        list_of_potentials = LammpsPotentialFile().find(list_of_elements)
        if list_of_potentials is not None:
            return list_of_potentials
        else:
            raise TypeError('No potentials found for this kind of structure: ', str(list_of_elements))

    def list_potentials(self, list_of_elements=[]):
        """

        Returns:
            list:
        """
        return list(self.view_potentials(list_of_elements)['Name'].values)

    def enable_h5md(self):
        """
        
        Returns:

        """
        del self.input.control['dump_modify']
        del self.input.control['dump']
        self.input.control['dump'] = '1 all h5md ${dumptime} dump.h5 position force create_group yes'

    def write_input(self):
        """
        Call routines that generate the code specific input files
        
        Returns:

        """
        if self.structure is None:
            raise ValueError("Input structure not set. Use method set_structure()")
        lmp_structure = self._get_lammps_structure(structure=self.structure, cutoff_radius=self.cutoff_radius)
        lmp_structure.write_file(file_name="structure.inp", cwd=self.working_directory)
        if self.executable.version and 'dump_modify' in self.input.control._dataset['Parameter'] and \
                (int(self.executable.version.split('.')[0]) < 2016 or
                 (int(self.executable.version.split('.')[0]) == 2016 and
                  int(self.executable.version.split('.')[1]) < 11)):
            self.input.control['dump_modify'] = self.input.control['dump_modify'].replace(' line ', ' ')
        if not all(self.structure.pbc):
            self.input.control['boundary'] = ' '.join(['p' if coord else 'f' for coord in self.structure.pbc])
        self._set_selective_dynamics()
        self.input.control.write_file(file_name="control.inp", cwd=self.working_directory)
        self.input.potential.write_file(file_name="potential.inp", cwd=self.working_directory)
        self.input.potential.copy_pot_files(self.working_directory)

    def collect_output(self):
        """
        
        Returns:

        """
        self.input.from_hdf(self._hdf5)
        if os.path.isfile(self.job_file_name(file_name="dump.h5", cwd=self.working_directory)):
            self.collect_h5md_file(file_name="dump.h5", cwd=self.working_directory)
        else:
            self.collect_dump_file(file_name="dump.out", cwd=self.working_directory)
        self.collect_output_log(file_name="log.lammps", cwd=self.working_directory)
        final_structure = self.get_final_structure()
        with self.project_hdf5.open("output") as hdf_output:
            final_structure.to_hdf(hdf_output)

    def convergence_check(self):
        if self._generic_input['calc_mode'] == 'minimize':
            if self._generic_input['max_iter']+1 <= len(self['output/generic/energy_tot']) or \
                    len([l for l in self['log.lammps'] if 'linesearch alpha is zero' in l]) != 0:
                return False
            else: 
                return True
        else:
            return True

    def collect_logfiles(self):
        """
        
        Returns:

        """
        return

    # TODO: make rotation of all vectors back to the original as in self.collect_dump_file
    def collect_h5md_file(self, file_name="dump.h5", cwd=None):
        """
        
        Args:
            file_name:
            cwd:

        Returns:

        """
        file_name = self.job_file_name(file_name=file_name, cwd=cwd)
        with h5py.File(file_name) as h5md:
            positions = [pos_i.tolist() for pos_i in h5md['/particles/all/position/value']]
            time = [time_i.tolist() for time_i in h5md['/particles/all/position/step']]
            forces = [for_i.tolist() for for_i in h5md['/particles/all/force/value']]
            # following the explanation at: http://nongnu.org/h5md/h5md.html
            cell = [np.eye(3) * np.array(cell_i.tolist()) for cell_i in h5md['/particles/all/box/edges/value']]
        with self.project_hdf5.open("output/generic") as h5_file:
            h5_file['forces'] = np.array(forces)
            h5_file['positions'] = np.array(positions)
            h5_file['time'] = np.array(time)
            h5_file['cells'] = cell

    def collect_errors(self, file_name, cwd=None):
        """
        
        Args:
            file_name:
            cwd:

        Returns:

        """
        file_name = self.job_file_name(file_name=file_name, cwd=cwd)
        error = extract_data_from_file(file_name, tag="ERROR", num_args=1000)
        if len(error) > 0:
            error = " ".join(error[0])
            raise RuntimeError("Run time error occurred: " + str(error))
        else:
            return True

    def collect_output_log(self, file_name="log.lammps", cwd=None):
        """
        general purpose routine to extract static from a lammps log file
        
        Args:
            file_name:
            cwd:

        Returns:

        """
        log_file = self.job_file_name(file_name=file_name, cwd=cwd)
        self.collect_errors(file_name)
        # log_fileName = "logfile.out"
        # self.collect_errors(log_fileName)
        attr = self.input.control.dataset["Parameter"]
        tag_dict = {"Loop time of": {"arg": "0",
                                     "type": "float",
                                     "h5": "time_loop"},

                    "Memory usage per processor": {"arg": "1",
                                                   "h5": "memory"}
                    }

        if 'minimize' in attr:
            tag_dict["Step Temp PotEng TotEng Pxx Pxy Pxz Pyy Pyz Pzz Volume"] = {"arg": ":,:",
                                                                                  "rows": "Loop",
                                                                                  "splitTag": True}


        elif 'run' in attr:
            num_iterations = ast.literal_eval(extract_data_from_file(log_file, tag="run")[0])
            num_thermo = ast.literal_eval(extract_data_from_file(log_file, tag="thermo")[0])
            num_iterations = num_iterations / num_thermo + 1

            tag_dict["thermo_style custom"] = {"arg": ":",
                                               "type": "str",
                                               "h5": "thermo_style"}
            tag_dict["$thermo_style custom"] = {"arg": ":,:",
                                                "rows": num_iterations,
                                                "splitTag": True}
            # print "tag_dict: ", tag_dict

        h5_dict = {"Step": "steps",
                   "Temp": "temperatures",
                   "PotEng": "energy_pot",
                   "TotEng": "energy_tot",
                   "Pxx": "pressure_x",
                   "Pxy": "pressure_xy",
                   "Pxz": "pressure_xz",
                   "Pyy": "pressure_y",
                   "Pyz": "pressure_yz",
                   "Pzz": "pressure_z",
                   "Volume": "volume",
                   "E_pair": "E_pair",
                   "E_mol": "E_mol"
                   }

        lammps_dict = {"step": "Step",
                       "temp": "Temp",
                       "pe": "PotEng",
                       "etotal": "TotEng",
                       "pxx": "Pxx",
                       "pxy": "Pxy",
                       "pxz": "Pxz",
                       "pyy": "Pyy",
                       "pyz": "Pyz",
                       "pzz": "Pzz",
                       "vol": "Volume"
                       }

        lf = Logstatus()
        lf.extract_file(file_name=log_file,
                        tag_dict=tag_dict,
                        h5_dict=h5_dict,
                        key_dict=lammps_dict)

        lf.store_as_vector = ['energy_tot', 'temperatures', 'steps', 'volume', 'energy_pot']
        # print ("lf_keys: ", lf.status_dict['energy_tot'])

        lf.combine_mat('pressure_x', 'pressure_xy', 'pressure_xz',
                       'pressure_y', 'pressure_yz', 'pressure_z', 'pressures')
        lf.convert_unit('pressures', 0.0001)  # bar -> GPa

        if 'minimize' not in attr:
            if 'thermo_style' in lf.status_dict.keys():
                del lf.status_dict['thermo_style']
        if 'time_loop' in lf.status_dict.keys():
            del lf.status_dict['time_loop']
        if 'memory' in lf.status_dict.keys():
            del lf.status_dict['memory']
        with self.project_hdf5.open("output/generic") as hdf_output:
            lf.to_hdf(hdf_output)

    def calc_minimize(self, e_tol=0.0, f_tol=1e-8, max_iter=100000, pressure=None, n_print=100):
        """
        
        Args:
            e_tol:
            f_tol:
            max_iter:
            pressure:
            n_print:

        Returns:
=======
        self._executable_activate(enforce=True)
>>>>>>> 3e554e68


class LammpsInt(Lammps):
    def __init__(self, project, job_name):
        warnings.warn('Please use Lammps instead of LammpsInt')
        super(LammpsInt, self).__init__(project=project, job_name=job_name)


class LammpsInt2(Lammps):
    def __init__(self, project, job_name):
        warnings.warn('Please use Lammps instead of LammpsInt2')
        super(LammpsInt2, self).__init__(project=project, job_name=job_name)<|MERGE_RESOLUTION|>--- conflicted
+++ resolved
@@ -2,30 +2,8 @@
 # Copyright (c) Max-Planck-Institut für Eisenforschung GmbH - Computational Materials Design (CM) Department
 # Distributed under the terms of "New BSD License", see the LICENSE file.
 
-<<<<<<< HEAD
-from __future__ import print_function
-
-import ast
-import os
-import posixpath
-
-import h5py
-import numpy as np
-import pandas as pd
-
-from pyiron.lammps.potential import LammpsPotentialFile
-from pyiron.atomistics.job.atomistic import AtomisticGenericJob
-from pyiron.base.settings.generic import Settings
-from pyiron.base.pyio.parser import Logstatus, extract_data_from_file
-from pyiron.lammps.control import LammpsControl
-from pyiron.lammps.potential import LammpsPotential
-from pyiron.lammps.potential import CustomPotential
-from pyiron.lammps.structure import LammpsStructure, UnfoldingPrism
-from pyiron.atomistics.md_analysis.trajectory_analysis import unwrap_coordinates
-=======
 import warnings
 from pyiron.lammps.interactive import LammpsInterative
->>>>>>> 3e554e68
 
 __author__ = "Joerg Neugebauer, Sudarsan Surendralal, Jan Janssen"
 __copyright__ = "Copyright 2017, Max-Planck-Institut für Eisenforschung GmbH " \
@@ -55,361 +33,7 @@
     def __init__(self, project, job_name):
         super(Lammps, self).__init__(project, job_name)
         self.__name__ = "Lammps"
-<<<<<<< HEAD
-        self.__version__ = None  # Reset the version number to the executable is set automatically
-        self._executable_activate()
-        self.input = Input()
-        self._cutoff_radius = None
-        self._is_continuation = None
-        self._custom_potential = None
-
-    @property
-    def cutoff_radius(self):
-        """
-        
-        Returns:
-
-        """
-        return self._cutoff_radius
-
-    @cutoff_radius.setter
-    def cutoff_radius(self, cutoff):
-        """
-        
-        Args:
-            cutoff:
-
-        Returns:
-
-        """
-        self._cutoff_radius = cutoff
-
-    @property
-    def potential(self):
-        """
-        Execute view_potential() or list_potential() in order to see the pre-defined potential files
-
-        Returns:
-
-        """
-        return self.input.potential.df
-
-    @potential.setter
-    def potential(self, potential_filename):
-        """
-        Execute view_potential() or list_potential() in order to see the pre-defined potential files
-
-        Args:
-            potential_filename:
-
-        Returns:
-
-        """
-        if isinstance(potential_filename, str):
-            if potential_filename in ['lj','morse','buckingham','mie','yukawa','born','born/coul/long','gauss']:
-                self.custom_potential = CustomPotential(self.structure, pot_type = potential_filename)
-                self.input.potential.df = self.custom_potential.potential
-            else:
-                if '.lmp' in potential_filename:
-                    potential_filename = potential_filename.split('.lmp')[0]
-                potential_db = LammpsPotentialFile()
-                self.input.potential.df = potential_db.find_by_name(potential_filename)
-                #self._custom_potential = CustomPotential(self.structure, pot_type = potential_filename)
-        elif isinstance(potential_filename, pd.DataFrame):
-            self.input.potential.df = potential_filename
-        else:
-            raise TypeError('Potentials have to be strings or pandas dataframes.')
-        #self.input.potential.df = potential
-        for val in ["units", "atom_style", "dimension"]:
-            v = self.input.potential[val]
-            if v is not None:
-                self.input.control[val] = v
-        self.input.potential.remove_structure_block()
-
-    def validate_ready_to_run(self):
-        """
-        
-        Returns:
-
-        """
-        super(Lammps, self).validate_ready_to_run()
-        if self.potential is None:
-            raise ValueError('This job does not contain a valid potential: {}'.format(self.job_name))
-
-    def get_potentials_for_structure(self):
-        """
-        
-        Returns:
-
-        """
-        return self.list_potentials()
-
-    def get_final_structure(self):
-        """
-        
-        Returns:
-
-        """
-        return self.get_structure()
-
-    def get_structure(self, iteration_step=-1):
-        """
-        
-        Args:
-            iteration_step:
-
-        Returns:
-
-        """
-        if not (self.structure is not None):
-            raise AssertionError()
-        snapshot = self.structure.copy()
-        snapshot.cell = self.get("output/generic/cells")[iteration_step]
-        snapshot.positions = self.get("output/generic/positions")[iteration_step]
-        return snapshot
-
-    def view_potentials(self, list_of_elements=[]):
-        """
-
-        Returns:
-
-        """
-        from pyiron.lammps.potential import LammpsPotentialFile
-        if not self.structure:
-            raise ValueError('No structure set.')
-        if len(list_of_elements)==0:
-            list_of_elements = set(self.structure.get_chemical_symbols())
-        list_of_potentials = LammpsPotentialFile().find(list_of_elements)
-        if list_of_potentials is not None:
-            return list_of_potentials
-        else:
-            raise TypeError('No potentials found for this kind of structure: ', str(list_of_elements))
-
-    def list_potentials(self, list_of_elements=[]):
-        """
-
-        Returns:
-            list:
-        """
-        return list(self.view_potentials(list_of_elements)['Name'].values)
-
-    def enable_h5md(self):
-        """
-        
-        Returns:
-
-        """
-        del self.input.control['dump_modify']
-        del self.input.control['dump']
-        self.input.control['dump'] = '1 all h5md ${dumptime} dump.h5 position force create_group yes'
-
-    def write_input(self):
-        """
-        Call routines that generate the code specific input files
-        
-        Returns:
-
-        """
-        if self.structure is None:
-            raise ValueError("Input structure not set. Use method set_structure()")
-        lmp_structure = self._get_lammps_structure(structure=self.structure, cutoff_radius=self.cutoff_radius)
-        lmp_structure.write_file(file_name="structure.inp", cwd=self.working_directory)
-        if self.executable.version and 'dump_modify' in self.input.control._dataset['Parameter'] and \
-                (int(self.executable.version.split('.')[0]) < 2016 or
-                 (int(self.executable.version.split('.')[0]) == 2016 and
-                  int(self.executable.version.split('.')[1]) < 11)):
-            self.input.control['dump_modify'] = self.input.control['dump_modify'].replace(' line ', ' ')
-        if not all(self.structure.pbc):
-            self.input.control['boundary'] = ' '.join(['p' if coord else 'f' for coord in self.structure.pbc])
-        self._set_selective_dynamics()
-        self.input.control.write_file(file_name="control.inp", cwd=self.working_directory)
-        self.input.potential.write_file(file_name="potential.inp", cwd=self.working_directory)
-        self.input.potential.copy_pot_files(self.working_directory)
-
-    def collect_output(self):
-        """
-        
-        Returns:
-
-        """
-        self.input.from_hdf(self._hdf5)
-        if os.path.isfile(self.job_file_name(file_name="dump.h5", cwd=self.working_directory)):
-            self.collect_h5md_file(file_name="dump.h5", cwd=self.working_directory)
-        else:
-            self.collect_dump_file(file_name="dump.out", cwd=self.working_directory)
-        self.collect_output_log(file_name="log.lammps", cwd=self.working_directory)
-        final_structure = self.get_final_structure()
-        with self.project_hdf5.open("output") as hdf_output:
-            final_structure.to_hdf(hdf_output)
-
-    def convergence_check(self):
-        if self._generic_input['calc_mode'] == 'minimize':
-            if self._generic_input['max_iter']+1 <= len(self['output/generic/energy_tot']) or \
-                    len([l for l in self['log.lammps'] if 'linesearch alpha is zero' in l]) != 0:
-                return False
-            else: 
-                return True
-        else:
-            return True
-
-    def collect_logfiles(self):
-        """
-        
-        Returns:
-
-        """
-        return
-
-    # TODO: make rotation of all vectors back to the original as in self.collect_dump_file
-    def collect_h5md_file(self, file_name="dump.h5", cwd=None):
-        """
-        
-        Args:
-            file_name:
-            cwd:
-
-        Returns:
-
-        """
-        file_name = self.job_file_name(file_name=file_name, cwd=cwd)
-        with h5py.File(file_name) as h5md:
-            positions = [pos_i.tolist() for pos_i in h5md['/particles/all/position/value']]
-            time = [time_i.tolist() for time_i in h5md['/particles/all/position/step']]
-            forces = [for_i.tolist() for for_i in h5md['/particles/all/force/value']]
-            # following the explanation at: http://nongnu.org/h5md/h5md.html
-            cell = [np.eye(3) * np.array(cell_i.tolist()) for cell_i in h5md['/particles/all/box/edges/value']]
-        with self.project_hdf5.open("output/generic") as h5_file:
-            h5_file['forces'] = np.array(forces)
-            h5_file['positions'] = np.array(positions)
-            h5_file['time'] = np.array(time)
-            h5_file['cells'] = cell
-
-    def collect_errors(self, file_name, cwd=None):
-        """
-        
-        Args:
-            file_name:
-            cwd:
-
-        Returns:
-
-        """
-        file_name = self.job_file_name(file_name=file_name, cwd=cwd)
-        error = extract_data_from_file(file_name, tag="ERROR", num_args=1000)
-        if len(error) > 0:
-            error = " ".join(error[0])
-            raise RuntimeError("Run time error occurred: " + str(error))
-        else:
-            return True
-
-    def collect_output_log(self, file_name="log.lammps", cwd=None):
-        """
-        general purpose routine to extract static from a lammps log file
-        
-        Args:
-            file_name:
-            cwd:
-
-        Returns:
-
-        """
-        log_file = self.job_file_name(file_name=file_name, cwd=cwd)
-        self.collect_errors(file_name)
-        # log_fileName = "logfile.out"
-        # self.collect_errors(log_fileName)
-        attr = self.input.control.dataset["Parameter"]
-        tag_dict = {"Loop time of": {"arg": "0",
-                                     "type": "float",
-                                     "h5": "time_loop"},
-
-                    "Memory usage per processor": {"arg": "1",
-                                                   "h5": "memory"}
-                    }
-
-        if 'minimize' in attr:
-            tag_dict["Step Temp PotEng TotEng Pxx Pxy Pxz Pyy Pyz Pzz Volume"] = {"arg": ":,:",
-                                                                                  "rows": "Loop",
-                                                                                  "splitTag": True}
-
-
-        elif 'run' in attr:
-            num_iterations = ast.literal_eval(extract_data_from_file(log_file, tag="run")[0])
-            num_thermo = ast.literal_eval(extract_data_from_file(log_file, tag="thermo")[0])
-            num_iterations = num_iterations / num_thermo + 1
-
-            tag_dict["thermo_style custom"] = {"arg": ":",
-                                               "type": "str",
-                                               "h5": "thermo_style"}
-            tag_dict["$thermo_style custom"] = {"arg": ":,:",
-                                                "rows": num_iterations,
-                                                "splitTag": True}
-            # print "tag_dict: ", tag_dict
-
-        h5_dict = {"Step": "steps",
-                   "Temp": "temperatures",
-                   "PotEng": "energy_pot",
-                   "TotEng": "energy_tot",
-                   "Pxx": "pressure_x",
-                   "Pxy": "pressure_xy",
-                   "Pxz": "pressure_xz",
-                   "Pyy": "pressure_y",
-                   "Pyz": "pressure_yz",
-                   "Pzz": "pressure_z",
-                   "Volume": "volume",
-                   "E_pair": "E_pair",
-                   "E_mol": "E_mol"
-                   }
-
-        lammps_dict = {"step": "Step",
-                       "temp": "Temp",
-                       "pe": "PotEng",
-                       "etotal": "TotEng",
-                       "pxx": "Pxx",
-                       "pxy": "Pxy",
-                       "pxz": "Pxz",
-                       "pyy": "Pyy",
-                       "pyz": "Pyz",
-                       "pzz": "Pzz",
-                       "vol": "Volume"
-                       }
-
-        lf = Logstatus()
-        lf.extract_file(file_name=log_file,
-                        tag_dict=tag_dict,
-                        h5_dict=h5_dict,
-                        key_dict=lammps_dict)
-
-        lf.store_as_vector = ['energy_tot', 'temperatures', 'steps', 'volume', 'energy_pot']
-        # print ("lf_keys: ", lf.status_dict['energy_tot'])
-
-        lf.combine_mat('pressure_x', 'pressure_xy', 'pressure_xz',
-                       'pressure_y', 'pressure_yz', 'pressure_z', 'pressures')
-        lf.convert_unit('pressures', 0.0001)  # bar -> GPa
-
-        if 'minimize' not in attr:
-            if 'thermo_style' in lf.status_dict.keys():
-                del lf.status_dict['thermo_style']
-        if 'time_loop' in lf.status_dict.keys():
-            del lf.status_dict['time_loop']
-        if 'memory' in lf.status_dict.keys():
-            del lf.status_dict['memory']
-        with self.project_hdf5.open("output/generic") as hdf_output:
-            lf.to_hdf(hdf_output)
-
-    def calc_minimize(self, e_tol=0.0, f_tol=1e-8, max_iter=100000, pressure=None, n_print=100):
-        """
-        
-        Args:
-            e_tol:
-            f_tol:
-            max_iter:
-            pressure:
-            n_print:
-
-        Returns:
-=======
         self._executable_activate(enforce=True)
->>>>>>> 3e554e68
 
 
 class LammpsInt(Lammps):
