# coding: utf-8
# Copyright (c) Max-Planck-Institut für Eisenforschung GmbH - Computational Materials Design (CM) Department
# Distributed under the terms of "New BSD License", see the LICENSE file.

import codecs
import pickle

import numpy as np
import posixpath
import scipy.constants
from phonopy import Phonopy
from phonopy.structure.atoms import PhonopyAtoms
from phonopy.units import VaspToTHz
from phonopy.file_IO import write_FORCE_CONSTANTS

from pyiron.atomistics.structure.atoms import Atoms
from pyiron.atomistics.master.parallel import AtomisticParallelMaster
from pyiron.atomistics.structure.phonopy import publication as phonopy_publication
from pyiron.base.master.parallel import JobGenerator
from pyiron.base.settings.generic import Settings

__author__ = "Jan Janssen, Yury Lysogorskiy"
__copyright__ = "Copyright 2019, Max-Planck-Institut für Eisenforschung GmbH - " \
                "Computational Materials Design (CM) Department"
__version__ = "1.0"
__maintainer__ = "Jan Janssen"
__email__ = "janssen@mpie.de"
__status__ = "development"
__date__ = "Sep 1, 2017"

s = Settings()
<<<<<<< HEAD

=======
>>>>>>> cf50716c


class thermal(object):
    """

    Args:
        temps:
        fe:
        entropy:
        cv:
    """

    def __init__(self, temps, fe, entropy, cv):
        KJ_mol_to_eV = 0.01036410

        self.temperatures = temps
        self.free_energies = fe * KJ_mol_to_eV
        self.entropy = entropy
        self.cv = cv


def phonopy_to_atoms(ph_atoms):
    """
    Convert Phonopy Atoms to ASE-like Atoms
    Args:
        ph_atoms: Phonopy Atoms object

    Returns: ASE-like Atoms object

    """
    return Atoms(symbols=list(ph_atoms.get_chemical_symbols()),
                 positions=list(ph_atoms.get_positions()),
                 cell=list(ph_atoms.get_cell()))


def atoms_to_phonopy(atom):
    """
    Convert ASE-like Atoms to Phonopy Atoms
    Args:
        atom: ASE-like Atoms

    Returns:
        Phonopy Atoms

    """
    return PhonopyAtoms(symbols=list(atom.get_chemical_symbols()),
                        scaled_positions=list(atom.get_scaled_positions()),
                        cell=list(atom.get_cell()))


class PhonopyJobGenerator(JobGenerator):
    @property
    def parameter_list(self):
        """

        Returns:
            (list)
        """
        supercells = self._job.phonopy.get_supercells_with_displacements()
        return [["supercell_phonon_%d" % ind, phonopy_to_atoms(sc)] for ind, sc in enumerate(supercells)]

    @staticmethod
    def job_name(parameter):
        return parameter[0]

    def modify_job(self, job, parameter):
        job.structure = parameter[1]
        return job


class PhonopyJob(AtomisticParallelMaster):
    """

    Args:
        project:
        job_name:
    """
    def __init__(self, project, job_name):
        super(PhonopyJob, self).__init__(project, job_name)
        self.__name__ = "PhonopyJob"
        self.__version__ = '0.0.1'
        self.input['interaction_range'] = (10., 'Minimal size of supercell, Ang')
        self.input['factor'] = (VaspToTHz, 'Frequency unit conversion factor (default for VASP)')
        self.input['displacement'] = (0.01, 'atoms displacement, Ang')
        self.input['dos_mesh'] = (20, 'mesh size for DOS calculation')

        self.phonopy = None
        self._job_generator = PhonopyJobGenerator(self)
        s.publication_add(phonopy_publication())

    @property
    def _phonopy_unit_cell(self):
        if self.structure is not None:
            return atoms_to_phonopy(self.structure)
        else:
            return None

    def _enable_phonopy(self):
        if self.phonopy is None:
            if self.structure is not None:
                self.phonopy = Phonopy(unitcell=self._phonopy_unit_cell,
                                       supercell_matrix=self._phonopy_supercell_matrix(),
                                       factor=self.input['factor'])
                self.phonopy.generate_displacements(distance=self.input['displacement'])
                self.to_hdf()
            else:
                raise ValueError('No reference job/ No reference structure found.')

    def list_structures(self):
        if self.structure is not None:
            self._enable_phonopy()
            return [struct for _, struct in self._job_generator.parameter_list]
        else:
            return []

    def _phonopy_supercell_matrix(self):
        if self.structure is not None:
            supercell_range = np.ceil(self.input['interaction_range'] /
                                      np.array([np.linalg.norm(vec) for vec in self._phonopy_unit_cell.get_cell()]))
            return np.eye(3) * supercell_range
        else:
            return np.eye(3)

    def run_static(self):
        # Initialise the phonopy object before starting the first calculation.
        self._enable_phonopy()
        super(PhonopyJob, self).run_static()

    def run_if_interactive(self):
        self._enable_phonopy()
        super(PhonopyJob, self).run_if_interactive()

    def to_hdf(self, hdf=None, group_name=None):
        """
        Store the PhonopyJob in an HDF5 file

        Args:
            hdf (ProjectHDFio): HDF5 group object - optional
            group_name (str): HDF5 subgroup name - optional
        """
        super(PhonopyJob, self).to_hdf(hdf=hdf, group_name=group_name)
        if self.phonopy is not None:
            with self.project_hdf5.open("output") as hdf5_output:
                hdf5_output['phonopy_pickeled'] = codecs.encode(pickle.dumps(self.phonopy), "base64").decode()

    def from_hdf(self, hdf=None, group_name=None):
        """
        Restore the PhonopyJob from an HDF5 file

        Args:
            hdf (ProjectHDFio): HDF5 group object - optional
            group_name (str): HDF5 subgroup name - optional
        """
        super(PhonopyJob, self).from_hdf(hdf=hdf, group_name=group_name)
        with self.project_hdf5.open("output") as hdf5_output:
            if 'phonopy_pickeled' in hdf5_output.list_nodes():
                self.phonopy = pickle.loads(codecs.decode(hdf5_output['phonopy_pickeled'].encode(), 'base64'))
                if "dos_total" in hdf5_output.list_nodes():
                    self._dos_total = hdf5_output["dos_total"]
                if "dos_energies" in hdf5_output.list_nodes():
                    self._dos_energies = hdf5_output["dos_energies"]

    def collect_output(self):
        """

        Returns:

        """
        if self.server.run_mode.interactive:
            forces_lst = self.project_hdf5.inspect(self.child_ids[0])["output/generic/forces"]
        else:
            forces_lst = [self.project_hdf5.inspect(job_id)["output/generic/forces"][-1] for job_id in self.child_ids]
        self.phonopy.set_forces(forces_lst)
        self.phonopy.produce_force_constants()
        self.phonopy.set_mesh(mesh=[self.input['dos_mesh']] * 3)
        qpoints, weights, frequencies, eigvecs = self.phonopy.get_mesh()
        self.phonopy.set_total_DOS()
        erg, dos = self.phonopy.get_total_DOS()

        self.to_hdf()

        with self.project_hdf5.open("output") as hdf5_out:
            hdf5_out["dos_total"] = dos
            hdf5_out["dos_energies"] = erg
            hdf5_out["qpoints"] = qpoints
            hdf5_out['supercell_matrix'] = self._phonopy_supercell_matrix()
            hdf5_out['displacement_dataset'] = self.phonopy.get_displacement_dataset()
            hdf5_out['dynamical_matrix'] = self.phonopy.dynamical_matrix.get_dynamical_matrix()
            hdf5_out['force_constants'] = self.phonopy.force_constants

    def write_phonopy_force_constants(self, file_name="FORCE_CONSTANTS", cwd=None):
        """

        Args:
            file_name:
            cwd:

        Returns:

        """
        if cwd is not None:
            file_name = posixpath.join(cwd, file_name)
        write_FORCE_CONSTANTS(force_constants=self.phonopy.force_constants, filename=file_name)

    def get_hesse_matrix(self):
        """

        Returns:

        """
        unit_conversion = scipy.constants.physical_constants['Hartree energy in eV'][0] / \
                          scipy.constants.physical_constants['Bohr radius'][0] ** 2 * scipy.constants.angstrom ** 2
        force_shape = np.shape(self.phonopy.force_constants)
        force_reshape = force_shape[0] * force_shape[2]
        return np.transpose(self.phonopy.force_constants, (0, 2, 1, 3)).reshape((force_reshape, force_reshape)) \
            / unit_conversion

    def get_thermal_properties(self, t_min=1, t_max=1500, t_step=50, temperatures=None):
        """

        Args:
            t_min:
            t_max:
            t_step:
            temperatures:

        Returns:

        """
        self.phonopy.set_thermal_properties(t_step=t_step,
                                            t_max=t_max,
                                            t_min=t_min,
                                            temperatures=temperatures)
        return thermal(*self.phonopy.get_thermal_properties())

    @property
    def dos_total(self):
        """

        Returns:

        """
        return self['output/dos_total']

    @property
    def dos_energies(self):
        """

        Returns:

        """
        return self['output/dos_energies']

    @property
    def dynamical_matrix(self):
        """

        Returns:

        """
        return np.real_if_close(self.phonopy.get_dynamical_matrix().get_dynamical_matrix())

    def dynamical_matrix_at_q(self, q):
        """

        Args:
            q:

        Returns:

        """
        return np.real_if_close(self.phonopy.get_dynamical_matrix_at_q(q))

    def plot_dos(self, ax=None, *args, **qwargs):
        """

        Args:
            *args:
            ax:
            **qwargs:

        Returns:

        """
        try:
            import pylab as plt
        except ImportError:
            import matplotlib.pyplot as plt
        if ax is None:
            fig, ax = plt.subplots(1, 1)
        ax.plot(self['output/dos_energies'], self['output/dos_total'], *args, **qwargs)
        ax.set_xlabel('Frequency [THz]')
        ax.set_ylabel('DOS')
        ax.set_title('Phonon DOS vs Energy')
        return ax


class PhonopyMaster2(PhonopyJob):
    """

    Args:
        project:
        job_name:
    """
    def __init__(self, project, job_name):
        super(PhonopyMaster2, self).__init__(project, job_name)


class PhonopyMaster(PhonopyJob):
    """

    Args:
        project:
        job_name:
    """
    def __init__(self, project, job_name):
        super(PhonopyMaster, self).__init__(project, job_name)<|MERGE_RESOLUTION|>--- conflicted
+++ resolved
@@ -29,10 +29,6 @@
 __date__ = "Sep 1, 2017"
 
 s = Settings()
-<<<<<<< HEAD
-
-=======
->>>>>>> cf50716c
 
 
 class thermal(object):
