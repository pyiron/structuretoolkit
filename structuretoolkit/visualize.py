--- conflicted
+++ resolved
@@ -41,11 +41,7 @@
     view_plane=np.array([0, 0, 1]),
     distance_from_camera=1.0,
     opacity=1.0,
-<<<<<<< HEAD
     height=None
-=======
-    height=600,
->>>>>>> 59ce25b4
 ):
     """
     Plot3d relies on NGLView or plotly to visualize atomic structures. Here, we construct a string in the "protein database"
@@ -244,13 +240,9 @@
     fig.update_layout(scene_camera=angle)
     fig.update_traces(marker=dict(line=dict(width=0.1, color="DarkSlateGrey")))
     fig.update_scenes(aspectmode="data")
-<<<<<<< HEAD
     if height is not None:
         fig.update_layout(autosize=True, height=height)
-=======
-    fig.update_layout(autosize=True, height=height)
     fig.update_layout(legend={"itemsizing": "constant"})
->>>>>>> 59ce25b4
     return fig
 
 
