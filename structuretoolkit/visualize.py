# coding: utf-8
# Copyright (c) Max-Planck-Institut für Eisenforschung GmbH - Computational Materials Design (CM) Department
# Distributed under the terms of "New BSD License", see the LICENSE file.

import warnings

from ase.atoms import Atoms
import numpy as np
from typing import Optional
from scipy.interpolate import interp1d

__author__ = "Joerg Neugebauer, Sudarsan Surendralal"
__copyright__ = (
    "Copyright 2021, Max-Planck-Institut für Eisenforschung GmbH - "
    "Computational Materials Design (CM) Department"
)
__version__ = "1.0"
__maintainer__ = "Sudarsan Surendralal"
__email__ = "surendralal@mpie.de"
__status__ = "production"
__date__ = "Sep 1, 2017"


def plot3d(
    structure: Atoms,
    mode: str = "NGLview",
    show_cell: bool = True,
    show_axes: bool = True,
    camera: str = "orthographic",
    spacefill: bool = True,
    particle_size: float = 1.0,
    select_atoms: Optional[np.ndarray] = None,
    background: str = "white",
    color_scheme: Optional[str] = None,
    colors: Optional[np.ndarray] = None,
    scalar_field: Optional[np.ndarray] = None,
    scalar_start: Optional[float] = None,
    scalar_end: Optional[float] = None,
    scalar_cmap: Optional = None,
    vector_field: Optional[np.ndarray] = None,
    vector_color: Optional[np.ndarray] = None,
    magnetic_moments: bool = False,
    view_plane: np.ndarray = np.array([0, 0, 1]),
    distance_from_camera: float = 1.0,
    opacity: float = 1.0,
    height: Optional[float] = None,
):
    """
    Plot3d relies on NGLView or plotly to visualize atomic structures. Here, we construct a string in the "protein database"

    The final widget is returned. If it is assigned to a variable, the visualization is suppressed until that
    variable is evaluated, and in the meantime more NGL operations can be applied to it to modify the visualization.

    Args:
        mode (str): `NGLView`, `plotly` or `ase`
        show_cell (bool): Whether or not to show the frame. (Default is True.)
        show_axes (bool): Whether or not to show xyz axes. (Default is True.)
        camera (str): 'perspective' or 'orthographic'. (Default is 'perspective'.)
        spacefill (bool): Whether to use a space-filling or ball-and-stick representation. (Default is True, use
            space-filling atoms.)
        particle_size (float): Size of the particles. (Default is 1.)
        select_atoms (numpy.ndarray): Indices of atoms to show, either as integers or a boolean array mask.
            (Default is None, show all atoms.)
        background (str): Background color. (Default is 'white'.)
        color_scheme (str): NGLView color scheme to use. (Default is None, color by element.)
        colors (numpy.ndarray): A per-atom array of HTML color names or hex color codes to use for atomic colors.
            (Default is None, use coloring scheme.)
        scalar_field (numpy.ndarray): Color each atom according to the array value (Default is None, use coloring
            scheme.)
        scalar_start (float): The scalar value to be mapped onto the low end of the color map (lower values are
            clipped). (Default is None, use the minimum value in `scalar_field`.)
        scalar_end (float): The scalar value to be mapped onto the high end of the color map (higher values are
            clipped). (Default is None, use the maximum value in `scalar_field`.)
        scalar_cmap (matplotlib.cm): The colormap to use. (Default is None, giving a blue-red divergent map.)
        vector_field (numpy.ndarray): Add vectors (3 values) originating at each atom. (Default is None, no
            vectors.)
        vector_color (numpy.ndarray): Colors for the vectors (only available with vector_field). (Default is None,
            vectors are colored by their direction.)
        magnetic_moments (bool): Plot magnetic moments as 'scalar_field' or 'vector_field'.
        view_plane (numpy.ndarray): A Nx3-array (N = 1,2,3); the first 3d-component of the array specifies
            which plane of the system to view (for example, [1, 0, 0], [1, 1, 0] or the [1, 1, 1] planes), the
            second 3d-component (if specified, otherwise [1, 0, 0]) gives the horizontal direction, and the third
            component (if specified) is the vertical component, which is ignored and calculated internally. The
            orthonormality of the orientation is internally ensured, and therefore is not required in the function
            call. (Default is np.array([0, 0, 1]), which is view normal to the x-y plane.)
        distance_from_camera (float): Distance of the camera from the structure. Higher = farther away.
            (Default is 14, which also seems to be the NGLView default value.)
        height (int/float/None): height of the plot area in pixel (only
            available in plotly) Default: 600

        Possible NGLView color schemes:
          " ", "picking", "random", "uniform", "atomindex", "residueindex",
          "chainindex", "modelindex", "sstruc", "element", "resname", "bfactor",
          "hydrophobicity", "value", "volume", "occupancy"

    Returns:
        (nglview.NGLWidget): The NGLView widget itself, which can be operated on further or viewed as-is.

    Warnings:
        * Many features only work with space-filling atoms (e.g. coloring by a scalar field).
        * The colour interpretation of some hex codes is weird, e.g. 'green'.
    """
    if mode == "NGLview":
        if height is not None:
            warnings.warn("`height` is not implemented in NGLview", SyntaxWarning)
        return _plot3d(
            structure=structure,
            show_cell=show_cell,
            show_axes=show_axes,
            camera=camera,
            spacefill=spacefill,
            particle_size=particle_size,
            select_atoms=select_atoms,
            background=background,
            color_scheme=color_scheme,
            colors=colors,
            scalar_field=scalar_field,
            scalar_start=scalar_start,
            scalar_end=scalar_end,
            scalar_cmap=scalar_cmap,
            vector_field=vector_field,
            vector_color=vector_color,
            magnetic_moments=magnetic_moments,
            view_plane=view_plane,
            distance_from_camera=distance_from_camera,
        )
    elif mode == "plotly":
        return _plot3d_plotly(
            structure=structure,
            show_cell=show_cell,
            camera=camera,
            particle_size=particle_size,
            select_atoms=select_atoms,
            scalar_field=scalar_field,
            view_plane=view_plane,
            distance_from_camera=distance_from_camera,
            opacity=opacity,
            height=height,
        )
    elif mode == "ase":
        if height is not None:
            warnings.warn("`height` is not implemented in ase", SyntaxWarning)
        return _plot3d_ase(
            structure=structure,
            show_cell=show_cell,
            show_axes=show_axes,
            camera=camera,
            spacefill=spacefill,
            particle_size=particle_size,
            background=background,
            color_scheme=color_scheme,
        )
    else:
        raise ValueError("plot method not recognized")


def _get_box_skeleton(cell: np.ndarray):
    lines_dz = np.stack(np.meshgrid(*3 * [[0, 1]], indexing="ij"), axis=-1)
    # eight corners of a unit cube, paired as four z-axis lines

    all_lines = np.reshape(
        [np.roll(lines_dz, i, axis=-1) for i in range(3)], (-1, 2, 3)
    )
    # All 12 two-point lines on the unit square
    return all_lines @ cell

<<<<<<< HEAD
def _draw_box_plotly(fig, structure, px):
=======

def _draw_box_plotly(fig, structure):
>>>>>>> 5675ead2
    cell = get_cell(structure)
    data = fig.data
    for lines in _get_box_skeleton(cell):
        fig = px.line_3d(**{xx: vv for xx, vv in zip(["x", "y", "z"], lines.T)})
        fig.update_traces(line_color="#000000")
        data = fig.data + data
    return go.Figure(data=data)


def _plot3d_plotly(
    structure: Atoms,
    show_cell: bool = True,
    scalar_field: Optional[np.ndarray] = None,
    select_atoms: Optional[np.ndarray] = None,
    particle_size: float = 1.0,
    camera: str = "orthographic",
    view_plane: np.ndarray = np.array([1, 1, 1]),
    distance_from_camera: float = 1.0,
    opacity: float = 1.0,
    height: Optional[float] = None,
):
    """
    Make a 3D plot of the atomic structure.

    Args:
        camera (str): 'perspective' or 'orthographic'. (Default is 'perspective'.)
        particle_size (float): Size of the particles. (Default is 1.)
        scalar_field (numpy.ndarray): Color each atom according to the array value (Default is None, use coloring
            scheme.)
        view_plane (numpy.ndarray): A Nx3-array (N = 1,2,3); the first 3d-component of the array specifies
            which plane of the system to view (for example, [1, 0, 0], [1, 1, 0] or the [1, 1, 1] planes), the
            second 3d-component (if specified, otherwise [1, 0, 0]) gives the horizontal direction, and the third
            component (if specified) is the vertical component, which is ignored and calculated internally. The
            orthonormality of the orientation is internally ensured, and therefore is not required in the function
            call. (Default is np.array([0, 0, 1]), which is view normal to the x-y plane.)
        distance_from_camera (float): Distance of the camera from the structure. Higher = farther away.
            (Default is 14, which also seems to be the NGLView default value.)
        opacity (float): opacity
        height (int/float/None): height of the plot area in pixel. Default: 600

    Returns:
        (plotly.express): The NGLView widget itself, which can be operated on further or viewed as-is.

    """
    try:
        import plotly.express as px
        import plotly.graph_objects as go
    except ModuleNotFoundError:
        raise ModuleNotFoundError("plotly not installed - use plot3d instead")
    if select_atoms is None:
        select_atoms = np.arange(len(structure))
    elements = structure.get_chemical_symbols()
    atomic_numbers = structure.get_atomic_numbers()
    if scalar_field is None:
        scalar_field = elements
    fig = px.scatter_3d(
        x=structure.positions[select_atoms, 0],
        y=structure.positions[select_atoms, 1],
        z=structure.positions[select_atoms, 2],
        color=scalar_field,
        opacity=opacity,
        size=_atomic_number_to_radius(
            atomic_numbers,
            scale=particle_size / (0.1 * structure.get_volume() ** (1 / 3)),
        ),
    )
    if show_cell:
        fig = _draw_box_plotly(fig, structure, px)
    fig.layout.scene.camera.projection.type = camera
    rot = _get_orientation(view_plane).T
    rot[0, :] *= distance_from_camera * 1.25
    angle = dict(
        up=dict(x=rot[2, 0], y=rot[2, 1], z=rot[2, 2]),
        eye=dict(x=rot[0, 0], y=rot[0, 1], z=rot[0, 2]),
    )
    fig.update_layout(scene_camera=angle)
    fig.update_traces(marker=dict(line=dict(width=0.1, color="DarkSlateGrey")))
    fig.update_scenes(aspectmode="data")
    if height is None:
        height = 600
    fig.update_layout(autosize=True, height=height)
    fig.update_layout(legend={"itemsizing": "constant"})
    return fig


def _plot3d(
    structure: Atoms,
    show_cell: bool = True,
    show_axes: bool = True,
    camera: str = "orthographic",
    spacefill: bool = True,
    particle_size: float = 1.0,
    select_atoms: Optional[np.ndarray] = None,
    background: str = "white",
    color_scheme: Optional[str] = None,
    colors: Optional[np.ndarray] = None,
    scalar_field: Optional[np.ndarray] = None,
    scalar_start: Optional[float] = None,
    scalar_end: Optional[float] = None,
    scalar_cmap: Optional = None,
    vector_field: Optional[np.ndarray] = None,
    vector_color: Optional[np.ndarray] = None,
    magnetic_moments: bool = False,
    view_plane: np.ndarray = np.array([0, 0, 1]),
    distance_from_camera: float = 1.0,
):
    """
    Plot3d relies on NGLView to visualize atomic structures. Here, we construct a string in the "protein database"
    ("pdb") format, then turn it into an NGLView "structure". PDB is a white-space sensitive format, so the
    string snippets are carefully formatted.

    The final widget is returned. If it is assigned to a variable, the visualization is suppressed until that
    variable is evaluated, and in the meantime more NGL operations can be applied to it to modify the visualization.

    Args:
        show_cell (bool): Whether or not to show the frame. (Default is True.)
        show_axes (bool): Whether or not to show xyz axes. (Default is True.)
        camera (str): 'perspective' or 'orthographic'. (Default is 'perspective'.)
        spacefill (bool): Whether to use a space-filling or ball-and-stick representation. (Default is True, use
            space-filling atoms.)
        particle_size (float): Size of the particles. (Default is 1.)
        select_atoms (numpy.ndarray): Indices of atoms to show, either as integers or a boolean array mask.
            (Default is None, show all atoms.)
        background (str): Background color. (Default is 'white'.)
        color_scheme (str): NGLView color scheme to use. (Default is None, color by element.)
        colors (numpy.ndarray): A per-atom array of HTML color names or hex color codes to use for atomic colors.
            (Default is None, use coloring scheme.)
        scalar_field (numpy.ndarray): Color each atom according to the array value (Default is None, use coloring
            scheme.)
        scalar_start (float): The scalar value to be mapped onto the low end of the color map (lower values are
            clipped). (Default is None, use the minimum value in `scalar_field`.)
        scalar_end (float): The scalar value to be mapped onto the high end of the color map (higher values are
            clipped). (Default is None, use the maximum value in `scalar_field`.)
        scalar_cmap (matplotlib.cm): The colormap to use. (Default is None, giving a blue-red divergent map.)
        vector_field (numpy.ndarray): Add vectors (3 values) originating at each atom. (Default is None, no
            vectors.)
        vector_color (numpy.ndarray): Colors for the vectors (only available with vector_field). (Default is None,
            vectors are colored by their direction.)
        magnetic_moments (bool): Plot magnetic moments as 'scalar_field' or 'vector_field'.
        view_plane (numpy.ndarray): A Nx3-array (N = 1,2,3); the first 3d-component of the array specifies
            which plane of the system to view (for example, [1, 0, 0], [1, 1, 0] or the [1, 1, 1] planes), the
            second 3d-component (if specified, otherwise [1, 0, 0]) gives the horizontal direction, and the third
            component (if specified) is the vertical component, which is ignored and calculated internally. The
            orthonormality of the orientation is internally ensured, and therefore is not required in the function
            call. (Default is np.array([0, 0, 1]), which is view normal to the x-y plane.)
        distance_from_camera (float): Distance of the camera from the structure. Higher = farther away.
            (Default is 14, which also seems to be the NGLView default value.)

        Possible NGLView color schemes:
          " ", "picking", "random", "uniform", "atomindex", "residueindex",
          "chainindex", "modelindex", "sstruc", "element", "resname", "bfactor",
          "hydrophobicity", "value", "volume", "occupancy"

    Returns:
        (nglview.NGLWidget): The NGLView widget itself, which can be operated on further or viewed as-is.

    Warnings:
        * Many features only work with space-filling atoms (e.g. coloring by a scalar field).
        * The colour interpretation of some hex codes is weird, e.g. 'green'.
    """
    try:  # If the graphical packages are not available, the GUI will not work.
        import nglview
    except ImportError:
        raise ImportError(
            "The package nglview needs to be installed for the plot3d() function!"
        )

    if (
        magnetic_moments is True
        and np.sum(np.abs(structure.get_initial_magnetic_moments())) > 0
    ):
        if len(structure.get_initial_magnetic_moments().shape) == 1:
            scalar_field = structure.get_initial_magnetic_moments()
        else:
            vector_field = structure.get_initial_magnetic_moments()

    elements = structure.get_chemical_symbols()
    atomic_numbers = structure.get_atomic_numbers()
    positions = structure.positions

    # If `select_atoms` was given, visualize only a subset of the `parent_basis`
    if select_atoms is not None:
        select_atoms = np.array(select_atoms, dtype=int)
        elements = np.array(elements)[select_atoms]
        atomic_numbers = atomic_numbers[select_atoms]
        positions = positions[select_atoms]
        if colors is not None:
            colors = np.array(colors)
            colors = colors[select_atoms]
        if scalar_field is not None:
            scalar_field = np.array(scalar_field)
            scalar_field = scalar_field[select_atoms]
        if vector_field is not None:
            vector_field = np.array(vector_field)
            vector_field = vector_field[select_atoms]
        if vector_color is not None:
            vector_color = np.array(vector_color)
            vector_color = vector_color[select_atoms]

    # Write the nglview protein-database-formatted string
    struct = nglview.TextStructure(
        _ngl_write_structure(elements, positions, structure.cell)
    )

    # Parse the string into the displayable widget
    view = nglview.NGLWidget(struct)

    if spacefill:
        # Color by scheme
        if color_scheme is not None:
            if colors is not None:
                warnings.warn("`color_scheme` is overriding `colors`")
            if scalar_field is not None:
                warnings.warn("`color_scheme` is overriding `scalar_field`")
            view = _add_colorscheme_spacefill(
                view, elements, atomic_numbers, particle_size, color_scheme
            )
        # Color by per-atom colors
        elif colors is not None:
            if scalar_field is not None:
                warnings.warn("`colors` is overriding `scalar_field`")
            view = _add_custom_color_spacefill(
                view, atomic_numbers, particle_size, colors
            )
        # Color by per-atom scalars
        elif scalar_field is not None:  # Color by per-atom scalars
            colors = _scalars_to_hex_colors(
                scalar_field, scalar_start, scalar_end, scalar_cmap
            )
            view = _add_custom_color_spacefill(
                view, atomic_numbers, particle_size, colors
            )
        # Color by element
        else:
            view = _add_colorscheme_spacefill(
                view, elements, atomic_numbers, particle_size
            )
        view.remove_ball_and_stick()
    else:
        view.add_ball_and_stick()

    if show_cell:
        if structure.cell is not None:
            if all(np.max(structure.cell, axis=0) > 1e-2):
                view.add_unitcell()

    if vector_color is None and vector_field is not None:
        vector_color = (
            0.5
            * np.array(vector_field)
            / np.linalg.norm(vector_field, axis=-1)[:, np.newaxis]
            + 0.5
        )
    elif (
        vector_field is not None and vector_field is not None
    ):  # WARNING: There must be a bug here...
        try:
            if vector_color.shape != np.ones((len(structure), 3)).shape:
                vector_color = np.outer(
                    np.ones(len(structure)),
                    vector_color / np.linalg.norm(vector_color),
                )
        except AttributeError:
            vector_color = np.ones((len(structure), 3)) * vector_color

    if vector_field is not None:
        for arr, pos, col in zip(vector_field, positions, vector_color):
            view.shape.add_arrow(list(pos), list(pos + arr), list(col), 0.2)

    if show_axes:  # Add axes
        axes_origin = -np.ones(3)
        arrow_radius = 0.1
        text_size = 1
        text_color = [0, 0, 0]
        arrow_names = ["x", "y", "z"]

        for n in [0, 1, 2]:
            start = list(axes_origin)
            shift = np.zeros(3)
            shift[n] = 1
            end = list(start + shift)
            color = list(shift)
            # We cast as list to avoid JSON warnings
            view.shape.add_arrow(start, end, color, arrow_radius)
            view.shape.add_text(end, text_color, text_size, arrow_names[n])

    if camera != "perspective" and camera != "orthographic":
        warnings.warn(
            "Only perspective or orthographic is (likely to be) permitted for camera"
        )

    view.camera = camera
    view.background = background

    orientation = _get_flattened_orientation(
        view_plane=view_plane, distance_from_camera=distance_from_camera * 14
    )
    view.control.orient(orientation)

    return view


def _plot3d_ase(
    structure: Atoms,
    spacefill: bool = True,
    show_cell: bool = True,
    camera: str = "perspective",
    particle_size: float = 0.5,
    background: str = "white",
    color_scheme: str = "element",
    show_axes: bool = True,
):
    """
    Possible color schemes:
      " ", "picking", "random", "uniform", "atomindex", "residueindex",
      "chainindex", "modelindex", "sstruc", "element", "resname", "bfactor",
      "hydrophobicity", "value", "volume", "occupancy"
    Returns:
    """
    try:  # If the graphical packages are not available, the GUI will not work.
        import nglview
    except ImportError:
        raise ImportError(
            "The package nglview needs to be installed for the plot3d() function!"
        )
    # Always visualize the parent basis
    view = nglview.show_ase(structure)
    if spacefill:
        view.add_spacefill(
            radius_type="vdw", color_scheme=color_scheme, radius=particle_size
        )
        # view.add_spacefill(radius=1.0)
        view.remove_ball_and_stick()
    else:
        view.add_ball_and_stick()
    if show_cell:
        if structure.cell is not None:
            if all(np.max(structure.cell, axis=0) > 1e-2):
                view.add_unitcell()
    if show_axes:
        view.shape.add_arrow([-2, -2, -2], [2, -2, -2], [1, 0, 0], 0.5)
        view.shape.add_arrow([-2, -2, -2], [-2, 2, -2], [0, 1, 0], 0.5)
        view.shape.add_arrow([-2, -2, -2], [-2, -2, 2], [0, 0, 1], 0.5)
    if camera != "perspective" and camera != "orthographic":
        print("Only perspective or orthographic is permitted")
        return None
    view.camera = camera
    view.background = background
    return view


def _ngl_write_cell(
    a1: float,
    a2: float,
    a3: float,
    f1: float = 90.0,
    f2: float = 90.0,
    f3: float = 90.0,
):
    """
    Writes a PDB-formatted line to represent the simulation cell.

    Args:
        a1, a2, a3 (float): Lengths of the cell vectors.
        f1, f2, f3 (float): Angles between the cell vectors (which angles exactly?) (in degrees).

    Returns:
        (str): The line defining the cell in PDB format.
    """
    return "CRYST1 {:8.3f} {:8.3f} {:8.3f} {:6.2f} {:6.2f} {:6.2f} P 1\n".format(
        a1, a2, a3, f1, f2, f3
    )


def _ngl_write_atom(
    num: int,
    species: str,
    x: float,
    y: float,
    z: float,
    group: Optional[str] = None,
    num2: Optional[int] = None,
    occupancy: float = 1.0,
    temperature_factor: float = 0.0,
) -> str:
    """
    Writes a PDB-formatted line to represent an atom.

    Args:
        num (int): Atomic index.
        species (str): Elemental species.
        x, y, z (float): Cartesian coordinates of the atom.
        group (str): A...group name? (Default is None, repeat elemental species.)
        num2 (int): An "alternate" index. (Don't ask me...) (Default is None, repeat first number.)
        occupancy (float): PDB occupancy parameter. (Default is 1.)
        temperature_factor (float): PDB temperature factor parameter. (Default is 0.

    Returns:
        (str): The line defining an atom in PDB format

    Warnings:
        * The [PDB docs](https://www.cgl.ucsf.edu/chimera/docs/UsersGuide/tutorials/pdbintro.html) indicate that
            the xyz coordinates might need to be in some sort of orthogonal basis. If you have weird behaviour,
            this might be a good place to investigate.
    """
    if group is None:
        group = species
    if num2 is None:
        num2 = num
    return "ATOM {:>6} {:>4} {:>4} {:>5} {:10.3f} {:7.3f} {:7.3f} {:5.2f} {:5.2f} {:>11} \n".format(
        num, species, group, num2, x, y, z, occupancy, temperature_factor, species
    )


def _ngl_write_structure(
    elements: np.ndarray, positions: np.ndarray, cell: np.ndarray
) -> str:
    """
    Turns structure information into a NGLView-readable protein-database-formatted string.

    Args:
        elements (numpy.ndarray/list): Element symbol for each atom.
        positions (numpy.ndarray/list): Vector of Cartesian atom positions.
        cell (numpy.ndarray/list): Simulation cell Bravais matrix.

    Returns:
        (str): The PDB-formatted representation of the structure.
    """
    from ase.geometry import cell_to_cellpar, cellpar_to_cell

    if cell is None or any(np.max(cell, axis=0) < 1e-2):
        # Define a dummy cell if it doesn't exist (eg. for clusters)
        max_pos = np.max(positions, axis=0) - np.min(positions, axis=0)
        max_pos[np.abs(max_pos) < 1e-2] = 10
        cell = np.eye(3) * max_pos
    cellpar = cell_to_cellpar(cell)
    exportedcell = cellpar_to_cell(cellpar)
    rotation = np.linalg.solve(cell, exportedcell)

    pdb_str = _ngl_write_cell(*cellpar)
    pdb_str += "MODEL     1\n"

    if rotation is not None:
        positions = np.array(positions).dot(rotation)

    for i, p in enumerate(positions):
        pdb_str += _ngl_write_atom(i, elements[i], *p)

    pdb_str += "ENDMDL \n"
    return pdb_str


def _atomic_number_to_radius(
    atomic_number: int, shift: float = 0.2, slope: float = 0.1, scale: float = 1.0
) -> float:
    """
    Give the atomic radius for plotting, which scales like the root of the atomic number.

    Args:
        atomic_number (int/float): The atomic number.
        shift (float): A constant addition to the radius. (Default is 0.2.)
        slope (float): A multiplier for the root of the atomic number. (Default is 0.1)
        scale (float): How much to rescale the whole thing by.

    Returns:
        (float): The radius. (Not physical, just for visualization!)
    """
    return (shift + slope * np.sqrt(atomic_number)) * scale


def _add_colorscheme_spacefill(
    view,
    elements: np.ndarray,
    atomic_numbers: np.ndarray,
    particle_size: float,
    scheme: str = "element",
):
    """
    Set NGLView spacefill parameters according to a color-scheme.

    Args:
        view (NGLWidget): The widget to work on.
        elements (numpy.ndarray/list): Elemental symbols.
        atomic_numbers (numpy.ndarray/list): Integer atomic numbers for determining atomic size.
        particle_size (float): A scale factor for the atomic size.
        scheme (str): The scheme to use. (Default is "element".)

        Possible NGLView color schemes:
          " ", "picking", "random", "uniform", "atomindex", "residueindex",
          "chainindex", "modelindex", "sstruc", "element", "resname", "bfactor",
          "hydrophobicity", "value", "volume", "occupancy"

    Returns:
        (nglview.NGLWidget): The modified widget.
    """
    for elem, num in set(list(zip(elements, atomic_numbers))):
        view.add_spacefill(
            selection="#" + elem,
            radius_type="vdw",
            radius=_atomic_number_to_radius(num, scale=particle_size),
            color_scheme=scheme,
        )
    return view


def _add_custom_color_spacefill(
    view, atomic_numbers: np.ndarray, particle_size: float, colors: np.ndarray
):
    """
    Set NGLView spacefill parameters according to per-atom colors.

    Args:
        view (NGLWidget): The widget to work on.
        atomic_numbers (numpy.ndarray/list): Integer atomic numbers for determining atomic size.
        particle_size (float): A scale factor for the atomic size.
        colors (numpy.ndarray/list): A per-atom list of HTML or hex color codes.

    Returns:
        (nglview.NGLWidget): The modified widget.
    """
    for n, num in enumerate(atomic_numbers):
        view.add_spacefill(
            selection=[n],
            radius_type="vdw",
            radius=_atomic_number_to_radius(num, scale=particle_size),
            color=colors[n],
        )
    return view


def _scalars_to_hex_colors(
    scalar_field: np.ndarray,
    start: Optional[float] = None,
    end: Optional[float] = None,
    cmap=None,
):
    """
    Convert scalar values to hex codes using a colormap.

    Args:
        scalar_field (numpy.ndarray/list): Scalars to convert.
        start (float): Scalar value to map to the bottom of the colormap (values below are clipped). (Default is
            None, use the minimal scalar value.)
        end (float): Scalar value to map to the top of the colormap (values above are clipped).  (Default is
            None, use the maximal scalar value.)
        cmap (matplotlib.cm): The colormap to use. (Default is None, which gives a blue-red divergent map.)

    Returns:
        (list): The corresponding hex codes for each scalar value passed in.
    """
    from matplotlib.colors import rgb2hex

    if start is None:
        start = np.amin(scalar_field)
    if end is None:
        end = np.amax(scalar_field)
    interp = interp1d([start, end], [0, 1])
    remapped_field = interp(np.clip(scalar_field, start, end))  # Map field onto [0,1]

    if cmap is None:
        try:
            from seaborn import diverging_palette
        except ImportError:
            print(
                "The package seaborn needs to be installed for the plot3d() function!"
            )
        cmap = diverging_palette(245, 15, as_cmap=True)  # A nice blue-red palette

    return [
        rgb2hex(cmap(scalar)[:3]) for scalar in remapped_field
    ]  # The slice gets RGB but leaves alpha


def _get_orientation(view_plane: np.ndarray) -> np.ndarray:
    """
    A helper method to plot3d, which generates a rotation matrix from the input `view_plane`, and returns a
    flattened list of len = 16. This flattened list becomes the input argument to `view.contol.orient`.

    Args:
        view_plane (numpy.ndarray/list): A Nx3-array/list (N = 1,2,3); the first 3d-component of the array
            specifies which plane of the system to view (for example, [1, 0, 0], [1, 1, 0] or the [1, 1, 1] planes),
            the second 3d-component (if specified, otherwise [1, 0, 0]) gives the horizontal direction, and the
            third component (if specified) is the vertical component, which is ignored and calculated internally.
            The orthonormality of the orientation is internally ensured, and therefore is not required in the
            function call.

    Returns:
        (list): orientation tensor
    """
    if len(np.array(view_plane).flatten()) % 3 != 0:
        raise ValueError(
            "The shape of view plane should be (N, 3), where N = 1, 2 or 3. Refer docs for more info."
        )
    view_plane = np.array(view_plane).reshape(-1, 3)
    rotation_matrix = np.roll(np.eye(3), -1, axis=0)
    rotation_matrix[: len(view_plane)] = view_plane
    rotation_matrix /= np.linalg.norm(rotation_matrix, axis=-1)[:, np.newaxis]
    rotation_matrix[1] -= (
        np.dot(rotation_matrix[0], rotation_matrix[1]) * rotation_matrix[0]
    )  # Gran-Schmidt
    rotation_matrix[2] = np.cross(
        rotation_matrix[0], rotation_matrix[1]
    )  # Specify third axis
    if np.isclose(np.linalg.det(rotation_matrix), 0):
        return np.eye(
            3
        )  # view_plane = [0,0,1] is the default view of NGLview, so we do not modify it
    return np.roll(
        rotation_matrix / np.linalg.norm(rotation_matrix, axis=-1)[:, np.newaxis],
        2,
        axis=0,
    ).T


def _get_flattened_orientation(
    view_plane: np.ndarray, distance_from_camera: float
) -> list:
    """
    A helper method to plot3d, which generates a rotation matrix from the input `view_plane`, and returns a
    flattened list of len = 16. This flattened list becomes the input argument to `view.contol.orient`.

    Args:
        view_plane (numpy.ndarray/list): A Nx3-array/list (N = 1,2,3); the first 3d-component of the array
            specifies which plane of the system to view (for example, [1, 0, 0], [1, 1, 0] or the [1, 1, 1] planes),
            the second 3d-component (if specified, otherwise [1, 0, 0]) gives the horizontal direction, and the
            third component (if specified) is the vertical component, which is ignored and calculated internally.
            The orthonormality of the orientation is internally ensured, and therefore is not required in the
            function call.
        distance_from_camera (float): Distance of the camera from the structure. Higher = farther away.

    Returns:
        (list): Flattened list of len = 16, which is the input argument to `view.contol.orient`
    """
    if distance_from_camera <= 0:
        raise ValueError("´distance_from_camera´ must be a positive float!")
    flattened_orientation = np.eye(4)
    flattened_orientation[:3, :3] = _get_orientation(view_plane)

    return (distance_from_camera * flattened_orientation).ravel().tolist()<|MERGE_RESOLUTION|>--- conflicted
+++ resolved
@@ -164,12 +164,8 @@
     # All 12 two-point lines on the unit square
     return all_lines @ cell
 
-<<<<<<< HEAD
+
 def _draw_box_plotly(fig, structure, px):
-=======
-
-def _draw_box_plotly(fig, structure):
->>>>>>> 5675ead2
     cell = get_cell(structure)
     data = fig.data
     for lines in _get_box_skeleton(cell):
