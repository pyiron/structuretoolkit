# coding: utf-8
# Copyright (c) Max-Planck-Institut für Eisenforschung GmbH - Computational Materials Design (CM) Department
# Distributed under the terms of "New BSD License", see the LICENSE file.

import warnings

import numpy as np
from scipy.interpolate import interp1d

__author__ = "Joerg Neugebauer, Sudarsan Surendralal"
__copyright__ = (
    "Copyright 2021, Max-Planck-Institut für Eisenforschung GmbH - "
    "Computational Materials Design (CM) Department"
)
__version__ = "1.0"
__maintainer__ = "Sudarsan Surendralal"
__email__ = "surendralal@mpie.de"
__status__ = "production"
__date__ = "Sep 1, 2017"


def plot3d(
    structure,
    mode="NGLview",
    show_cell=True,
    show_axes=True,
    camera="orthographic",
    spacefill=True,
    particle_size=1.0,
    select_atoms=None,
    background="white",
    color_scheme=None,
    colors=None,
    scalar_field=None,
    scalar_start=None,
    scalar_end=None,
    scalar_cmap=None,
    vector_field=None,
    vector_color=None,
    magnetic_moments=False,
    view_plane=np.array([0, 0, 1]),
    distance_from_camera=1.0,
    opacity=1.0,
    height=600
):
    """
    Plot3d relies on NGLView or plotly to visualize atomic structures. Here, we construct a string in the "protein database"

    The final widget is returned. If it is assigned to a variable, the visualization is suppressed until that
    variable is evaluated, and in the meantime more NGL operations can be applied to it to modify the visualization.

    Args:
        mode (str): `NGLView`, `plotly` or `ase`
        show_cell (bool): Whether or not to show the frame. (Default is True.)
        show_axes (bool): Whether or not to show xyz axes. (Default is True.)
        camera (str): 'perspective' or 'orthographic'. (Default is 'perspective'.)
        spacefill (bool): Whether to use a space-filling or ball-and-stick representation. (Default is True, use
            space-filling atoms.)
        particle_size (float): Size of the particles. (Default is 1.)
        select_atoms (numpy.ndarray): Indices of atoms to show, either as integers or a boolean array mask.
            (Default is None, show all atoms.)
        background (str): Background color. (Default is 'white'.)
        color_scheme (str): NGLView color scheme to use. (Default is None, color by element.)
        colors (numpy.ndarray): A per-atom array of HTML color names or hex color codes to use for atomic colors.
            (Default is None, use coloring scheme.)
        scalar_field (numpy.ndarray): Color each atom according to the array value (Default is None, use coloring
            scheme.)
        scalar_start (float): The scalar value to be mapped onto the low end of the color map (lower values are
            clipped). (Default is None, use the minimum value in `scalar_field`.)
        scalar_end (float): The scalar value to be mapped onto the high end of the color map (higher values are
            clipped). (Default is None, use the maximum value in `scalar_field`.)
        scalar_cmap (matplotlib.cm): The colormap to use. (Default is None, giving a blue-red divergent map.)
        vector_field (numpy.ndarray): Add vectors (3 values) originating at each atom. (Default is None, no
            vectors.)
        vector_color (numpy.ndarray): Colors for the vectors (only available with vector_field). (Default is None,
            vectors are colored by their direction.)
        magnetic_moments (bool): Plot magnetic moments as 'scalar_field' or 'vector_field'.
        view_plane (numpy.ndarray): A Nx3-array (N = 1,2,3); the first 3d-component of the array specifies
            which plane of the system to view (for example, [1, 0, 0], [1, 1, 0] or the [1, 1, 1] planes), the
            second 3d-component (if specified, otherwise [1, 0, 0]) gives the horizontal direction, and the third
            component (if specified) is the vertical component, which is ignored and calculated internally. The
            orthonormality of the orientation is internally ensured, and therefore is not required in the function
            call. (Default is np.array([0, 0, 1]), which is view normal to the x-y plane.)
        distance_from_camera (float): Distance of the camera from the structure. Higher = farther away.
            (Default is 14, which also seems to be the NGLView default value.)
        height (int/float): height of the plot area in pixel (only available in plotly)

        Possible NGLView color schemes:
          " ", "picking", "random", "uniform", "atomindex", "residueindex",
          "chainindex", "modelindex", "sstruc", "element", "resname", "bfactor",
          "hydrophobicity", "value", "volume", "occupancy"

    Returns:
        (nglview.NGLWidget): The NGLView widget itself, which can be operated on further or viewed as-is.

    Warnings:
        * Many features only work with space-filling atoms (e.g. coloring by a scalar field).
        * The colour interpretation of some hex codes is weird, e.g. 'green'.
    """
    if mode == "NGLview":
        return _plot3d(
            structure=structure,
            show_cell=show_cell,
            show_axes=show_axes,
            camera=camera,
            spacefill=spacefill,
            particle_size=particle_size,
            select_atoms=select_atoms,
            background=background,
            color_scheme=color_scheme,
            colors=colors,
            scalar_field=scalar_field,
            scalar_start=scalar_start,
            scalar_end=scalar_end,
            scalar_cmap=scalar_cmap,
            vector_field=vector_field,
            vector_color=vector_color,
            magnetic_moments=magnetic_moments,
            view_plane=view_plane,
            distance_from_camera=distance_from_camera,
        )
    elif mode == "plotly":
        return _plot3d_plotly(
            structure=structure,
            show_cell=show_cell,
            camera=camera,
            particle_size=particle_size,
            select_atoms=select_atoms,
            scalar_field=scalar_field,
            view_plane=view_plane,
            distance_from_camera=distance_from_camera,
            opacity=opacity,
            height=height,
        )
    elif mode == "ase":
        return _plot3d_ase(
            structure=structure,
            show_cell=show_cell,
            show_axes=show_axes,
            camera=camera,
            spacefill=spacefill,
            particle_size=particle_size,
            background=background,
            color_scheme=color_scheme,
        )
    else:
        raise ValueError("plot method not recognized")


def _get_box_skeleton(cell):
    lines_dz = np.stack(np.meshgrid(*3 * [[0, 1]], indexing="ij"), axis=-1)
    # eight corners of a unit cube, paired as four z-axis lines

    all_lines = np.reshape(
        [np.roll(lines_dz, i, axis=-1) for i in range(3)], (-1, 2, 3)
    )
    # All 12 two-point lines on the unit square
    return all_lines @ cell


def _plot3d_plotly(
    structure,
    show_cell=True,
    scalar_field=None,
    select_atoms=None,
    particle_size=1.0,
    camera="orthographic",
    view_plane=np.array([1, 1, 1]),
    distance_from_camera=1,
    opacity=1,
    height=600,
):
    """
    Make a 3D plot of the atomic structure.

    Args:
        camera (str): 'perspective' or 'orthographic'. (Default is 'perspective'.)
        particle_size (float): Size of the particles. (Default is 1.)
        scalar_field (numpy.ndarray): Color each atom according to the array value (Default is None, use coloring
            scheme.)
        view_plane (numpy.ndarray): A Nx3-array (N = 1,2,3); the first 3d-component of the array specifies
            which plane of the system to view (for example, [1, 0, 0], [1, 1, 0] or the [1, 1, 1] planes), the
            second 3d-component (if specified, otherwise [1, 0, 0]) gives the horizontal direction, and the third
            component (if specified) is the vertical component, which is ignored and calculated internally. The
            orthonormality of the orientation is internally ensured, and therefore is not required in the function
            call. (Default is np.array([0, 0, 1]), which is view normal to the x-y plane.)
        distance_from_camera (float): Distance of the camera from the structure. Higher = farther away.
            (Default is 14, which also seems to be the NGLView default value.)
        opacity (float): opacity
        height (int/float): height of the plot area in pixel (only available in plotly)

    Returns:
        (plotly.express): The NGLView widget itself, which can be operated on further or viewed as-is.

    """
    try:
        import plotly.express as px
        import plotly.graph_objects as go
    except ModuleNotFoundError:
        raise ModuleNotFoundError("plotly not installed - use plot3d instead")
    if select_atoms is None:
        select_atoms = np.arange(len(structure))
    elements = structure.get_chemical_symbols()
    atomic_numbers = structure.get_atomic_numbers()
    if scalar_field is None:
        scalar_field = elements
    fig = px.scatter_3d(
        x=structure.positions[select_atoms, 0],
        y=structure.positions[select_atoms, 1],
        z=structure.positions[select_atoms, 2],
        color=scalar_field,
        opacity=opacity,
        size=_atomic_number_to_radius(
            atomic_numbers,
            scale=particle_size / (0.1 * structure.get_volume() ** (1 / 3)),
        ),
    )
    if show_cell:
        data = fig.data
        for lines in _get_box_skeleton(structure.cell):
            fig = px.line_3d(**{xx: vv for xx, vv in zip(["x", "y", "z"], lines.T)})
            fig.update_traces(line_color="#000000")
            data = fig.data + data
        fig = go.Figure(data=data)
    fig.layout.scene.camera.projection.type = camera
    rot = _get_orientation(view_plane).T
    rot[0, :] *= distance_from_camera * 1.25
    angle = dict(
        up=dict(x=rot[2, 0], y=rot[2, 1], z=rot[2, 2]),
        eye=dict(x=rot[0, 0], y=rot[0, 1], z=rot[0, 2]),
    )
    fig.update_layout(scene_camera=angle)
    fig.update_traces(marker=dict(line=dict(width=0.1, color="DarkSlateGrey")))
    fig.update_scenes(aspectmode="data")
<<<<<<< HEAD
    fig.update_layout(autosize=True, height=height)
=======
    fig.update_layout(legend={"itemsizing": "constant"})
>>>>>>> 636a6915
    return fig


def _plot3d(
    structure,
    show_cell=True,
    show_axes=True,
    camera="orthographic",
    spacefill=True,
    particle_size=1.0,
    select_atoms=None,
    background="white",
    color_scheme=None,
    colors=None,
    scalar_field=None,
    scalar_start=None,
    scalar_end=None,
    scalar_cmap=None,
    vector_field=None,
    vector_color=None,
    magnetic_moments=False,
    view_plane=np.array([0, 0, 1]),
    distance_from_camera=1.0,
):
    """
    Plot3d relies on NGLView to visualize atomic structures. Here, we construct a string in the "protein database"
    ("pdb") format, then turn it into an NGLView "structure". PDB is a white-space sensitive format, so the
    string snippets are carefully formatted.

    The final widget is returned. If it is assigned to a variable, the visualization is suppressed until that
    variable is evaluated, and in the meantime more NGL operations can be applied to it to modify the visualization.

    Args:
        show_cell (bool): Whether or not to show the frame. (Default is True.)
        show_axes (bool): Whether or not to show xyz axes. (Default is True.)
        camera (str): 'perspective' or 'orthographic'. (Default is 'perspective'.)
        spacefill (bool): Whether to use a space-filling or ball-and-stick representation. (Default is True, use
            space-filling atoms.)
        particle_size (float): Size of the particles. (Default is 1.)
        select_atoms (numpy.ndarray): Indices of atoms to show, either as integers or a boolean array mask.
            (Default is None, show all atoms.)
        background (str): Background color. (Default is 'white'.)
        color_scheme (str): NGLView color scheme to use. (Default is None, color by element.)
        colors (numpy.ndarray): A per-atom array of HTML color names or hex color codes to use for atomic colors.
            (Default is None, use coloring scheme.)
        scalar_field (numpy.ndarray): Color each atom according to the array value (Default is None, use coloring
            scheme.)
        scalar_start (float): The scalar value to be mapped onto the low end of the color map (lower values are
            clipped). (Default is None, use the minimum value in `scalar_field`.)
        scalar_end (float): The scalar value to be mapped onto the high end of the color map (higher values are
            clipped). (Default is None, use the maximum value in `scalar_field`.)
        scalar_cmap (matplotlib.cm): The colormap to use. (Default is None, giving a blue-red divergent map.)
        vector_field (numpy.ndarray): Add vectors (3 values) originating at each atom. (Default is None, no
            vectors.)
        vector_color (numpy.ndarray): Colors for the vectors (only available with vector_field). (Default is None,
            vectors are colored by their direction.)
        magnetic_moments (bool): Plot magnetic moments as 'scalar_field' or 'vector_field'.
        view_plane (numpy.ndarray): A Nx3-array (N = 1,2,3); the first 3d-component of the array specifies
            which plane of the system to view (for example, [1, 0, 0], [1, 1, 0] or the [1, 1, 1] planes), the
            second 3d-component (if specified, otherwise [1, 0, 0]) gives the horizontal direction, and the third
            component (if specified) is the vertical component, which is ignored and calculated internally. The
            orthonormality of the orientation is internally ensured, and therefore is not required in the function
            call. (Default is np.array([0, 0, 1]), which is view normal to the x-y plane.)
        distance_from_camera (float): Distance of the camera from the structure. Higher = farther away.
            (Default is 14, which also seems to be the NGLView default value.)

        Possible NGLView color schemes:
          " ", "picking", "random", "uniform", "atomindex", "residueindex",
          "chainindex", "modelindex", "sstruc", "element", "resname", "bfactor",
          "hydrophobicity", "value", "volume", "occupancy"

    Returns:
        (nglview.NGLWidget): The NGLView widget itself, which can be operated on further or viewed as-is.

    Warnings:
        * Many features only work with space-filling atoms (e.g. coloring by a scalar field).
        * The colour interpretation of some hex codes is weird, e.g. 'green'.
    """
    try:  # If the graphical packages are not available, the GUI will not work.
        import nglview
    except ImportError:
        raise ImportError(
            "The package nglview needs to be installed for the plot3d() function!"
        )

    if (
        magnetic_moments is True
        and np.sum(np.abs(structure.get_initial_magnetic_moments())) > 0
    ):
        if len(structure.get_initial_magnetic_moments().shape) == 1:
            scalar_field = structure.get_initial_magnetic_moments()
        else:
            vector_field = structure.get_initial_magnetic_moments()

    elements = structure.get_chemical_symbols()
    atomic_numbers = structure.get_atomic_numbers()
    positions = structure.positions

    # If `select_atoms` was given, visualize only a subset of the `parent_basis`
    if select_atoms is not None:
        select_atoms = np.array(select_atoms, dtype=int)
        elements = np.array(elements)[select_atoms]
        atomic_numbers = atomic_numbers[select_atoms]
        positions = positions[select_atoms]
        if colors is not None:
            colors = np.array(colors)
            colors = colors[select_atoms]
        if scalar_field is not None:
            scalar_field = np.array(scalar_field)
            scalar_field = scalar_field[select_atoms]
        if vector_field is not None:
            vector_field = np.array(vector_field)
            vector_field = vector_field[select_atoms]
        if vector_color is not None:
            vector_color = np.array(vector_color)
            vector_color = vector_color[select_atoms]

    # Write the nglview protein-database-formatted string
    struct = nglview.TextStructure(
        _ngl_write_structure(elements, positions, structure.cell)
    )

    # Parse the string into the displayable widget
    view = nglview.NGLWidget(struct)

    if spacefill:
        # Color by scheme
        if color_scheme is not None:
            if colors is not None:
                warnings.warn("`color_scheme` is overriding `colors`")
            if scalar_field is not None:
                warnings.warn("`color_scheme` is overriding `scalar_field`")
            view = _add_colorscheme_spacefill(
                view, elements, atomic_numbers, particle_size, color_scheme
            )
        # Color by per-atom colors
        elif colors is not None:
            if scalar_field is not None:
                warnings.warn("`colors` is overriding `scalar_field`")
            view = _add_custom_color_spacefill(
                view, atomic_numbers, particle_size, colors
            )
        # Color by per-atom scalars
        elif scalar_field is not None:  # Color by per-atom scalars
            colors = _scalars_to_hex_colors(
                scalar_field, scalar_start, scalar_end, scalar_cmap
            )
            view = _add_custom_color_spacefill(
                view, atomic_numbers, particle_size, colors
            )
        # Color by element
        else:
            view = _add_colorscheme_spacefill(
                view, elements, atomic_numbers, particle_size
            )
        view.remove_ball_and_stick()
    else:
        view.add_ball_and_stick()

    if show_cell:
        if structure.cell is not None:
            if all(np.max(structure.cell, axis=0) > 1e-2):
                view.add_unitcell()

    if vector_color is None and vector_field is not None:
        vector_color = (
            0.5
            * np.array(vector_field)
            / np.linalg.norm(vector_field, axis=-1)[:, np.newaxis]
            + 0.5
        )
    elif (
        vector_field is not None and vector_field is not None
    ):  # WARNING: There must be a bug here...
        try:
            if vector_color.shape != np.ones((len(structure), 3)).shape:
                vector_color = np.outer(
                    np.ones(len(structure)),
                    vector_color / np.linalg.norm(vector_color),
                )
        except AttributeError:
            vector_color = np.ones((len(structure), 3)) * vector_color

    if vector_field is not None:
        for arr, pos, col in zip(vector_field, positions, vector_color):
            view.shape.add_arrow(list(pos), list(pos + arr), list(col), 0.2)

    if show_axes:  # Add axes
        axes_origin = -np.ones(3)
        arrow_radius = 0.1
        text_size = 1
        text_color = [0, 0, 0]
        arrow_names = ["x", "y", "z"]

        for n in [0, 1, 2]:
            start = list(axes_origin)
            shift = np.zeros(3)
            shift[n] = 1
            end = list(start + shift)
            color = list(shift)
            # We cast as list to avoid JSON warnings
            view.shape.add_arrow(start, end, color, arrow_radius)
            view.shape.add_text(end, text_color, text_size, arrow_names[n])

    if camera != "perspective" and camera != "orthographic":
        warnings.warn(
            "Only perspective or orthographic is (likely to be) permitted for camera"
        )

    view.camera = camera
    view.background = background

    orientation = _get_flattened_orientation(
        view_plane=view_plane, distance_from_camera=distance_from_camera * 14
    )
    view.control.orient(orientation)

    return view


def _plot3d_ase(
    structure,
    spacefill=True,
    show_cell=True,
    camera="perspective",
    particle_size=0.5,
    background="white",
    color_scheme="element",
    show_axes=True,
):
    """
    Possible color schemes:
      " ", "picking", "random", "uniform", "atomindex", "residueindex",
      "chainindex", "modelindex", "sstruc", "element", "resname", "bfactor",
      "hydrophobicity", "value", "volume", "occupancy"
    Returns:
    """
    try:  # If the graphical packages are not available, the GUI will not work.
        import nglview
    except ImportError:
        raise ImportError(
            "The package nglview needs to be installed for the plot3d() function!"
        )
    # Always visualize the parent basis
    view = nglview.show_ase(structure)
    if spacefill:
        view.add_spacefill(
            radius_type="vdw", color_scheme=color_scheme, radius=particle_size
        )
        # view.add_spacefill(radius=1.0)
        view.remove_ball_and_stick()
    else:
        view.add_ball_and_stick()
    if show_cell:
        if structure.cell is not None:
            if all(np.max(structure.cell, axis=0) > 1e-2):
                view.add_unitcell()
    if show_axes:
        view.shape.add_arrow([-2, -2, -2], [2, -2, -2], [1, 0, 0], 0.5)
        view.shape.add_arrow([-2, -2, -2], [-2, 2, -2], [0, 1, 0], 0.5)
        view.shape.add_arrow([-2, -2, -2], [-2, -2, 2], [0, 0, 1], 0.5)
    if camera != "perspective" and camera != "orthographic":
        print("Only perspective or orthographic is permitted")
        return None
    view.camera = camera
    view.background = background
    return view


def _ngl_write_cell(a1, a2, a3, f1=90, f2=90, f3=90):
    """
    Writes a PDB-formatted line to represent the simulation cell.

    Args:
        a1, a2, a3 (float): Lengths of the cell vectors.
        f1, f2, f3 (float): Angles between the cell vectors (which angles exactly?) (in degrees).

    Returns:
        (str): The line defining the cell in PDB format.
    """
    return "CRYST1 {:8.3f} {:8.3f} {:8.3f} {:6.2f} {:6.2f} {:6.2f} P 1\n".format(
        a1, a2, a3, f1, f2, f3
    )


def _ngl_write_atom(
    num,
    species,
    x,
    y,
    z,
    group=None,
    num2=None,
    occupancy=1.0,
    temperature_factor=0.0,
):
    """
    Writes a PDB-formatted line to represent an atom.

    Args:
        num (int): Atomic index.
        species (str): Elemental species.
        x, y, z (float): Cartesian coordinates of the atom.
        group (str): A...group name? (Default is None, repeat elemental species.)
        num2 (int): An "alternate" index. (Don't ask me...) (Default is None, repeat first number.)
        occupancy (float): PDB occupancy parameter. (Default is 1.)
        temperature_factor (float): PDB temperature factor parameter. (Default is 0.

    Returns:
        (str): The line defining an atom in PDB format

    Warnings:
        * The [PDB docs](https://www.cgl.ucsf.edu/chimera/docs/UsersGuide/tutorials/pdbintro.html) indicate that
            the xyz coordinates might need to be in some sort of orthogonal basis. If you have weird behaviour,
            this might be a good place to investigate.
    """
    if group is None:
        group = species
    if num2 is None:
        num2 = num
    return "ATOM {:>6} {:>4} {:>4} {:>5} {:10.3f} {:7.3f} {:7.3f} {:5.2f} {:5.2f} {:>11} \n".format(
        num, species, group, num2, x, y, z, occupancy, temperature_factor, species
    )


def _ngl_write_structure(elements, positions, cell):
    """
    Turns structure information into a NGLView-readable protein-database-formatted string.

    Args:
        elements (numpy.ndarray/list): Element symbol for each atom.
        positions (numpy.ndarray/list): Vector of Cartesian atom positions.
        cell (numpy.ndarray/list): Simulation cell Bravais matrix.

    Returns:
        (str): The PDB-formatted representation of the structure.
    """
    from ase.geometry import cell_to_cellpar, cellpar_to_cell

    if cell is None or any(np.max(cell, axis=0) < 1e-2):
        # Define a dummy cell if it doesn't exist (eg. for clusters)
        max_pos = np.max(positions, axis=0) - np.min(positions, axis=0)
        max_pos[np.abs(max_pos) < 1e-2] = 10
        cell = np.eye(3) * max_pos
    cellpar = cell_to_cellpar(cell)
    exportedcell = cellpar_to_cell(cellpar)
    rotation = np.linalg.solve(cell, exportedcell)

    pdb_str = _ngl_write_cell(*cellpar)
    pdb_str += "MODEL     1\n"

    if rotation is not None:
        positions = np.array(positions).dot(rotation)

    for i, p in enumerate(positions):
        pdb_str += _ngl_write_atom(i, elements[i], *p)

    pdb_str += "ENDMDL \n"
    return pdb_str


def _atomic_number_to_radius(atomic_number, shift=0.2, slope=0.1, scale=1.0):
    """
    Give the atomic radius for plotting, which scales like the root of the atomic number.

    Args:
        atomic_number (int/float): The atomic number.
        shift (float): A constant addition to the radius. (Default is 0.2.)
        slope (float): A multiplier for the root of the atomic number. (Default is 0.1)
        scale (float): How much to rescale the whole thing by.

    Returns:
        (float): The radius. (Not physical, just for visualization!)
    """
    return (shift + slope * np.sqrt(atomic_number)) * scale


def _add_colorscheme_spacefill(
    view, elements, atomic_numbers, particle_size, scheme="element"
):
    """
    Set NGLView spacefill parameters according to a color-scheme.

    Args:
        view (NGLWidget): The widget to work on.
        elements (numpy.ndarray/list): Elemental symbols.
        atomic_numbers (numpy.ndarray/list): Integer atomic numbers for determining atomic size.
        particle_size (float): A scale factor for the atomic size.
        scheme (str): The scheme to use. (Default is "element".)

        Possible NGLView color schemes:
          " ", "picking", "random", "uniform", "atomindex", "residueindex",
          "chainindex", "modelindex", "sstruc", "element", "resname", "bfactor",
          "hydrophobicity", "value", "volume", "occupancy"

    Returns:
        (nglview.NGLWidget): The modified widget.
    """
    for elem, num in set(list(zip(elements, atomic_numbers))):
        view.add_spacefill(
            selection="#" + elem,
            radius_type="vdw",
            radius=_atomic_number_to_radius(num, scale=particle_size),
            color_scheme=scheme,
        )
    return view


def _add_custom_color_spacefill(view, atomic_numbers, particle_size, colors):
    """
    Set NGLView spacefill parameters according to per-atom colors.

    Args:
        view (NGLWidget): The widget to work on.
        atomic_numbers (numpy.ndarray/list): Integer atomic numbers for determining atomic size.
        particle_size (float): A scale factor for the atomic size.
        colors (numpy.ndarray/list): A per-atom list of HTML or hex color codes.

    Returns:
        (nglview.NGLWidget): The modified widget.
    """
    for n, num in enumerate(atomic_numbers):
        view.add_spacefill(
            selection=[n],
            radius_type="vdw",
            radius=_atomic_number_to_radius(num, scale=particle_size),
            color=colors[n],
        )
    return view


def _scalars_to_hex_colors(scalar_field, start=None, end=None, cmap=None):
    """
    Convert scalar values to hex codes using a colormap.

    Args:
        scalar_field (numpy.ndarray/list): Scalars to convert.
        start (float): Scalar value to map to the bottom of the colormap (values below are clipped). (Default is
            None, use the minimal scalar value.)
        end (float): Scalar value to map to the top of the colormap (values above are clipped).  (Default is
            None, use the maximal scalar value.)
        cmap (matplotlib.cm): The colormap to use. (Default is None, which gives a blue-red divergent map.)

    Returns:
        (list): The corresponding hex codes for each scalar value passed in.
    """
    from matplotlib.colors import rgb2hex

    if start is None:
        start = np.amin(scalar_field)
    if end is None:
        end = np.amax(scalar_field)
    interp = interp1d([start, end], [0, 1])
    remapped_field = interp(np.clip(scalar_field, start, end))  # Map field onto [0,1]

    if cmap is None:
        try:
            from seaborn import diverging_palette
        except ImportError:
            print(
                "The package seaborn needs to be installed for the plot3d() function!"
            )
        cmap = diverging_palette(245, 15, as_cmap=True)  # A nice blue-red palette

    return [
        rgb2hex(cmap(scalar)[:3]) for scalar in remapped_field
    ]  # The slice gets RGB but leaves alpha


def _get_orientation(view_plane):
    """
    A helper method to plot3d, which generates a rotation matrix from the input `view_plane`, and returns a
    flattened list of len = 16. This flattened list becomes the input argument to `view.contol.orient`.

    Args:
        view_plane (numpy.ndarray/list): A Nx3-array/list (N = 1,2,3); the first 3d-component of the array
            specifies which plane of the system to view (for example, [1, 0, 0], [1, 1, 0] or the [1, 1, 1] planes),
            the second 3d-component (if specified, otherwise [1, 0, 0]) gives the horizontal direction, and the
            third component (if specified) is the vertical component, which is ignored and calculated internally.
            The orthonormality of the orientation is internally ensured, and therefore is not required in the
            function call.

    Returns:
        (list): orientation tensor
    """
    if len(np.array(view_plane).flatten()) % 3 != 0:
        raise ValueError(
            "The shape of view plane should be (N, 3), where N = 1, 2 or 3. Refer docs for more info."
        )
    view_plane = np.array(view_plane).reshape(-1, 3)
    rotation_matrix = np.roll(np.eye(3), -1, axis=0)
    rotation_matrix[: len(view_plane)] = view_plane
    rotation_matrix /= np.linalg.norm(rotation_matrix, axis=-1)[:, np.newaxis]
    rotation_matrix[1] -= (
        np.dot(rotation_matrix[0], rotation_matrix[1]) * rotation_matrix[0]
    )  # Gran-Schmidt
    rotation_matrix[2] = np.cross(
        rotation_matrix[0], rotation_matrix[1]
    )  # Specify third axis
    if np.isclose(np.linalg.det(rotation_matrix), 0):
        return np.eye(
            3
        )  # view_plane = [0,0,1] is the default view of NGLview, so we do not modify it
    return np.roll(
        rotation_matrix / np.linalg.norm(rotation_matrix, axis=-1)[:, np.newaxis],
        2,
        axis=0,
    ).T


def _get_flattened_orientation(view_plane, distance_from_camera):
    """
    A helper method to plot3d, which generates a rotation matrix from the input `view_plane`, and returns a
    flattened list of len = 16. This flattened list becomes the input argument to `view.contol.orient`.

    Args:
        view_plane (numpy.ndarray/list): A Nx3-array/list (N = 1,2,3); the first 3d-component of the array
            specifies which plane of the system to view (for example, [1, 0, 0], [1, 1, 0] or the [1, 1, 1] planes),
            the second 3d-component (if specified, otherwise [1, 0, 0]) gives the horizontal direction, and the
            third component (if specified) is the vertical component, which is ignored and calculated internally.
            The orthonormality of the orientation is internally ensured, and therefore is not required in the
            function call.
        distance_from_camera (float): Distance of the camera from the structure. Higher = farther away.

    Returns:
        (list): Flattened list of len = 16, which is the input argument to `view.contol.orient`
    """
    if distance_from_camera <= 0:
        raise ValueError("´distance_from_camera´ must be a positive float!")
    flattened_orientation = np.eye(4)
    flattened_orientation[:3, :3] = _get_orientation(view_plane)

    return (distance_from_camera * flattened_orientation).ravel().tolist()<|MERGE_RESOLUTION|>--- conflicted
+++ resolved
@@ -232,11 +232,8 @@
     fig.update_layout(scene_camera=angle)
     fig.update_traces(marker=dict(line=dict(width=0.1, color="DarkSlateGrey")))
     fig.update_scenes(aspectmode="data")
-<<<<<<< HEAD
     fig.update_layout(autosize=True, height=height)
-=======
     fig.update_layout(legend={"itemsizing": "constant"})
->>>>>>> 636a6915
     return fig
 
 
