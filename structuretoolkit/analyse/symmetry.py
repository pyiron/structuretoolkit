--- conflicted
+++ resolved
@@ -3,13 +3,9 @@
 # Distributed under the terms of "New BSD License", see the LICENSE file.
 
 import ast
-<<<<<<< HEAD
-from logging import warning
-=======
 import string
 from functools import cached_property
 from typing import Optional
->>>>>>> 8fc72737
 
 import numpy as np
 import spglib
