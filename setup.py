"""
Setuptools based setup module
"""
from setuptools import setup, find_packages
import versioneer

setup(
    name='structuretoolkit',
    version=versioneer.get_version(),
    description='structuretoolkit - to analyse, build and visualise atomistic structures.',
    long_description='http://pyiron.org',

    url='https://github.com/pyiron/structuretoolkit',
    author='Max-Planck-Institut für Eisenforschung GmbH - Computational Materials Design (CM) Department',
    author_email='janssen@mpie.de',
    license='BSD',

    classifiers=[
        'Development Status :: 5 - Production/Stable',
        'Topic :: Scientific/Engineering :: Physics',
        'License :: OSI Approved :: BSD License',
        'Intended Audience :: Science/Research',
        'Operating System :: OS Independent',
        'Programming Language :: Python :: 3.8',
        'Programming Language :: Python :: 3.9',
        'Programming Language :: Python :: 3.10',
        'Programming Language :: Python :: 3.11'
    ],

    keywords='pyiron',
    packages=find_packages(exclude=["*tests*", "*docs*", "*binder*", "*conda*", "*notebooks*", "*.ci_support*"]),
    install_requires=[
        'ase==3.22.1',
        'matplotlib==3.7.1',  # ase already requires matplotlib
        'numpy==1.24.3',  # ase already requires numpy
        'scipy==1.10.1',  # ase already requires scipy
    ],
    extras_require={
        "grainboundary": ['aimsgb==1.0.1', 'pymatgen==2023.5.31'],
        "pyscal": ['pyscal2==2.10.18'],
        "nglview": ['nglview==3.0.5'],
<<<<<<< HEAD
        "plotly": ['plotly==5.15.0'],
        "clusters": ['scikit-learn==1.2.2'],
=======
        "plotly": ['plotly==5.14.1'],
        "clusters": ['scikit-learn==1.3.0'],
>>>>>>> ede4dc87
        "symmetry": ['spglib==2.0.2'],
        "surface": ['spglib==2.0.2', 'pymatgen==2023.5.31'],
        "phonopy": ['phonopy==2.20.0', 'spglib==2.0.2'],
    },
    cmdclass=versioneer.get_cmdclass(),
)<|MERGE_RESOLUTION|>--- conflicted
+++ resolved
@@ -39,13 +39,8 @@
         "grainboundary": ['aimsgb==1.0.1', 'pymatgen==2023.5.31'],
         "pyscal": ['pyscal2==2.10.18'],
         "nglview": ['nglview==3.0.5'],
-<<<<<<< HEAD
         "plotly": ['plotly==5.15.0'],
-        "clusters": ['scikit-learn==1.2.2'],
-=======
-        "plotly": ['plotly==5.14.1'],
         "clusters": ['scikit-learn==1.3.0'],
->>>>>>> ede4dc87
         "symmetry": ['spglib==2.0.2'],
         "surface": ['spglib==2.0.2', 'pymatgen==2023.5.31'],
         "phonopy": ['phonopy==2.20.0', 'spglib==2.0.2'],
