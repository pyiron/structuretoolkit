"""
Setuptools based setup module
"""
from setuptools import setup, find_packages
import versioneer

setup(
    name='structuretoolkit',
    version=versioneer.get_version(),
    description='structuretoolkit - to analyse, build and visualise atomistic structures.',
    long_description='http://pyiron.org',

    url='https://github.com/pyiron/structuretoolkit',
    author='Max-Planck-Institut für Eisenforschung GmbH - Computational Materials Design (CM) Department',
    author_email='janssen@mpie.de',
    license='BSD',

    classifiers=[
        'Development Status :: 5 - Production/Stable',
        'Topic :: Scientific/Engineering :: Physics',
        'License :: OSI Approved :: BSD License',
        'Intended Audience :: Science/Research',
        'Operating System :: OS Independent',
        'Programming Language :: Python :: 3.8',
        'Programming Language :: Python :: 3.9',
        'Programming Language :: Python :: 3.10',
        'Programming Language :: Python :: 3.11'
    ],

    keywords='pyiron',
    packages=find_packages(exclude=["*tests*", "*docs*", "*binder*", "*conda*", "*notebooks*", "*.ci_support*"]),
    install_requires=[
        'ase==3.22.1',
<<<<<<< HEAD
        'matplotlib==3.8.0',  # ase already requires matplotlib
        'numpy==1.26.1',  # ase already requires numpy
        'scipy==1.11.3',  # ase already requires scipy
=======
        'matplotlib==3.8.2',  # ase already requires matplotlib
        'numpy==1.26.0',  # ase already requires numpy
        'scipy==1.11.4',  # ase already requires scipy
>>>>>>> 0deb5d8c
    ],
    extras_require={
        "grainboundary": ['aimsgb==1.1.0', 'pymatgen==2023.11.12'],
        "pyscal": ['pyscal2==2.10.18'],
        "nglview": ['nglview==3.0.8'],
        "plotly": ['plotly==5.18.0'],
        "clusters": ['scikit-learn==1.3.2'],
        "symmetry": ['spglib==2.1.0'],
        "surface": ['spglib==2.1.0', 'pymatgen==2023.11.12'],
        "phonopy": ['phonopy==2.20.0', 'spglib==2.1.0'],
        "pyxtal": ['pyxtal==0.6.1']
    },
    cmdclass=versioneer.get_cmdclass(),
)<|MERGE_RESOLUTION|>--- conflicted
+++ resolved
@@ -31,15 +31,9 @@
     packages=find_packages(exclude=["*tests*", "*docs*", "*binder*", "*conda*", "*notebooks*", "*.ci_support*"]),
     install_requires=[
         'ase==3.22.1',
-<<<<<<< HEAD
-        'matplotlib==3.8.0',  # ase already requires matplotlib
-        'numpy==1.26.1',  # ase already requires numpy
-        'scipy==1.11.3',  # ase already requires scipy
-=======
         'matplotlib==3.8.2',  # ase already requires matplotlib
-        'numpy==1.26.0',  # ase already requires numpy
+        'numpy==1.26.2',  # ase already requires numpy
         'scipy==1.11.4',  # ase already requires scipy
->>>>>>> 0deb5d8c
     ],
     extras_require={
         "grainboundary": ['aimsgb==1.1.0', 'pymatgen==2023.11.12'],
