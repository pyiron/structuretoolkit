"""
Setuptools based setup module
"""
from setuptools import setup, find_packages
import versioneer

setup(
    name='structuretoolkit',
    version=versioneer.get_version(),
    description='structuretoolkit - to analyse, build and visualise atomistic structures.',
    long_description='http://pyiron.org',

    url='https://github.com/pyiron/structuretoolkit',
    author='Max-Planck-Institut für Eisenforschung GmbH - Computational Materials Design (CM) Department',
    author_email='janssen@mpie.de',
    license='BSD',

    classifiers=[
        'Development Status :: 5 - Production/Stable',
        'Topic :: Scientific/Engineering :: Physics',
        'License :: OSI Approved :: BSD License',
        'Intended Audience :: Science/Research',
        'Operating System :: OS Independent',
        'Programming Language :: Python :: 3.8',
        'Programming Language :: Python :: 3.9',
        'Programming Language :: Python :: 3.10',
        'Programming Language :: Python :: 3.11'
    ],

    keywords='pyiron',
    packages=find_packages(exclude=["*tests*", "*docs*", "*binder*", "*conda*", "*notebooks*", "*.ci_support*"]),
    install_requires=[
        'ase==3.22.1',
        'matplotlib==3.7.2',  # ase already requires matplotlib
<<<<<<< HEAD
        'numpy==1.24.3',  # ase already requires numpy
        'scipy==1.11.1',  # ase already requires scipy
=======
        'numpy==1.25.1',  # ase already requires numpy
        'scipy==1.10.1',  # ase already requires scipy
>>>>>>> 7d121bbd
    ],
    extras_require={
        "grainboundary": ['aimsgb==1.0.1', 'pymatgen==2023.7.17'],
        "pyscal": ['pyscal2==2.10.18'],
        "nglview": ['nglview==3.0.5'],
        "plotly": ['plotly==5.15.0'],
        "clusters": ['scikit-learn==1.3.0'],
        "symmetry": ['spglib==2.0.2'],
        "surface": ['spglib==2.0.2', 'pymatgen==2023.7.17'],
        "phonopy": ['phonopy==2.20.0', 'spglib==2.0.2'],
    },
    cmdclass=versioneer.get_cmdclass(),
)<|MERGE_RESOLUTION|>--- conflicted
+++ resolved
@@ -32,13 +32,8 @@
     install_requires=[
         'ase==3.22.1',
         'matplotlib==3.7.2',  # ase already requires matplotlib
-<<<<<<< HEAD
-        'numpy==1.24.3',  # ase already requires numpy
+        'numpy==1.25.1',  # ase already requires numpy
         'scipy==1.11.1',  # ase already requires scipy
-=======
-        'numpy==1.25.1',  # ase already requires numpy
-        'scipy==1.10.1',  # ase already requires scipy
->>>>>>> 7d121bbd
     ],
     extras_require={
         "grainboundary": ['aimsgb==1.0.1', 'pymatgen==2023.7.17'],
