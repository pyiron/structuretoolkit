--- conflicted
+++ resolved
@@ -31,15 +31,9 @@
     packages=find_packages(exclude=["*tests*", "*docs*", "*binder*", "*conda*", "*notebooks*", "*.ci_support*"]),
     install_requires=[
         'ase==3.22.1',
-<<<<<<< HEAD
-        'matplotlib==3.7.2',  # ase already requires matplotlib
-        'numpy==1.25.1',  # ase already requires numpy
-        'scipy==1.11.1',  # ase already requires scipy
-=======
         'matplotlib==3.8.0',  # ase already requires matplotlib
-        'numpy==1.23.5',  # ase already requires numpy
+        'numpy==1.26.0',  # ase already requires numpy
         'scipy==1.11.3',  # ase already requires scipy
->>>>>>> b57959f3
     ],
     extras_require={
         "grainboundary": ['aimsgb==1.1.0', 'pymatgen==2023.9.25'],
